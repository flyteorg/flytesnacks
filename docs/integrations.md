--- conflicted
+++ resolved
@@ -126,11 +126,7 @@
   - Execute queries using AWS Athena
 * - {doc}`AWS Batch plugin <auto_examples/aws_batch_plugin/index>`
   - Running tasks and workflows on AWS batch service
-<<<<<<< HEAD
-* - {doc}`Flyte Interactive plugin <auto_examples/flyin_plugin/index>`
-=======
 * - {doc}`Flyte Interactive <auto_examples/flyteinteractive_plugin/index>`
->>>>>>> 1f4e0e61
   - Execute tasks using Flyte Interactive to debug.
 * - {doc}`Hive plugin <auto_examples/hive_plugin/index>`
   - Run Hive jobs in your workflows.
