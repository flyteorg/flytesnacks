---
jupytext:
  formats: md:myst
  text_representation:
    extension: .md
    format_name: myst
kernelspec:
  display_name: Python 3
  language: python
  name: python3
---

(getting_started_run_and_schedule)=

# Running and Scheduling Workflows

Flyte supports the development and debugging of tasks and workflows in a local
setting, which increases the iteration speed of building out your data-
or machine-learning-driven applications.

Running your workflows locally is great for the initial stages of testing, but
what if you need to make sure that they run as intended on a Flyte cluster?
What if you need to run them on a regular cadence?

In this guide we'll cover how to run and schedule workflows for both development
and production use cases.

```{admonition} Prerequisites
:class: important

This guide assumes that you've completed the previous guides for
{ref}`Initializing a Flyte project <getting_started_creating_flyte_project>` and
{ref}`Packaging and Registering Workflows <getting_started_package_register>`.
```

## Create a `FlyteRemote` Object

In the {ref}`Introduction to Flyte <intro_running_flyte_workflows>`, you saw
how to run Flyte workflows with `pyflyte run` in the case that you're working
with standalone scripts.

Once you're working with larger projects where you've registered workflows
to a Flyte cluster, we recommend using the {py:class}`~flytekit.remote.remote.FlyteRemote`
client to run workflows from a Python runtime. First, let's create a `FlyteRemote`
object:

```{code-cell} ipython3
:tags: [remove-output]

from flytekit.configuration import Config
from flytekit.remote import FlyteRemote

<<<<<<< HEAD
remote = FlyteRemote(config=Config.auto(), default_project="flytesnacks", default_domain="development")
=======
remote = FlyteRemote(
    config=Config.auto(),
    default_project="flytesnacks",
    default_domain="development",
)
>>>>>>> 829590f1
```

## Running a Workflow

You can run workflows using the `FlyteRemote` {py:meth}`~flytekit.remote.remote.FlyteRemote.execute`
method, where you need to pass in a dictionary of `inputs` that adhere to the
interface defined by the workflow.

`````{tabs}

````{group-tab} Locally Imported

If you have access to the `@workflow`-decorated function in your Python runtime
environment, you can import and execute it directly:

Before execute it directly, you need to register the workflow first.

```{prompt} bash $
pyflyte register wf.py 
```

```{code-block} python

from workflows.example import wf

execution = remote.execute(
    wf,
    inputs={"name": "Kermit"},
)
```

````

````{group-tab} Remotely Fetched

Execute a workflow by fetching a `FlyteWorkflow` object from the remote
**FlyteAdmin** service, which essentially contains the metadata representing a
Flyte workflow that exists on a Flyte cluster backend.

```{code-block} python
flyte_wf = remote.fetch_workflow(name="workflows.example.wf")
execution = remote.execute(flyte_wf, inputs={"name": "Kermit"})
```

````

`````

```{note}
You can also launch workflows via `flytectl` which you can learn more about in
the {ref}`User Guide <remote_launchplan>`.
```

## Running a Launchplan

Similar to workflows, you can run launch plans with `FlyteRemote`:

`````{tabs}

````{group-tab} Locally Imported

If you have a `LaunchPlan` defined in your Python runtime environment, you can
execute it directly:

```{code-block} python

from workflows.example import wf

launch_plan = LaunchPlan.get_or_create(
    wf, name="launch_plan", default_inputs={"name": "Elmo"},
)

execution = remote.execute(launch_plan, inputs={})
```

````

````{group-tab} Remotely Fetched

Execute a task by fetching a `FlyteLaunchPlan` object from the remote
**FlyteAdmin** service, which essentially contains the metadata representing a
Flyte task that exists on a Flyte cluster backend.

This example assumes that you've added a `launch_plan` with some default inputs
to the `example.py` script and registered it to the backend:

```{code-block} python
flyte_launchplan = remote.fetch_launch_plan(name="workflows.example.launch_plan")
execution = remote.execute(flyte_launchplan, inputs={})
```

````

`````

## Running a Task

You can also run individual tasks on a Flyte cluster using `FlyteRemote`:

`````{tabs}

````{group-tab} Locally Imported

If you have access to the `@task`-decorated function in your Python runtime
environment, you can import and execute it directly:

```{code-block} python

from workflows.example import say_hello

execution = remote.execute(say_hello, inputs={"name": "Kermit"})
```

````

````{group-tab} Remotely Fetched

Execute a task by fetching a `FlyteWorkflow` object from the remote
**FlyteAdmin** service, which essentially contains the metadata representing a
Flyte task that exists on a Flyte cluster backend.

```{code-block} python
flyte_task = remote.fetch_task(name="workflows.example.say_hello")
execution = remote.execute(flyte_task, inputs={"name": "Kermit"})
```

````

`````

```{note}
You can also launch tasks via `flytectl`, learn more in the {ref}`User Guide <remote_task>`
```

## Fetching Inputs and Outputs of an Execution

By default, {py:meth}`FlyteRemote.execute <flytekit.remote.remote.FlyteRemote.execute>`
is non-blocking, but you can also pass in `wait=True` to make it synchronously
wait for the task or workflow to complete.

Print out the Flyte console url corresponding to your execution with:

```{code-block} python
print(f"Execution url: {remote.generate_console_url(execution)}")
```

Synchronize the state of the Flyte execution object with the remote state during
execution with the {py:meth}`~flytekit.remote.remote.FlyteRemote.sync` method:

```{code-block} python
synced_execution = remote.sync(execution)
print(synced_execution.inputs)  # print out the inputs
```

You can also wait for the execution after you've launched it and access the
outputs:

```{code-block} python
completed_execution = remote.wait(execution)
print(completed_execution.outputs)  # print out the outputs
```

## Scheduling a Launch Plan

Finally, you can create a {py:class}`~flytekit.LaunchPlan` that's scheduled
to run at a particular cadence by specifying the `schedule` argument:

```{code-block} python
from flytekit import LaunchPlan, CronSchedule

from workflows.example import wf


launch_plan = LaunchPlan.get_or_create(
    wf,
    name="wf_launchplan",
    # run this launchplan every minute
    schedule=CronSchedule(schedule="*/1 * * * *"),
    default_inputs={"name": "Elmo"},
)
```

You can also specify a fixed-rate interval:

```{code-block} python
from datetime import timedelta
from flytekit import FixedRate


launch_plan = LaunchPlan.get_or_create(
    wf,
    name="wf_launchplan",
    schedule=FixedRate(duration=timedelta(minutes=1)),
    default_inputs={"name": "Elmo"},
)
```

### Passing in the Scheduled Kick-off Time

Suppose that your workflow is parameterized to take in a `datetime` argument,
which determines how the workflow is executed (e.g. reading in data using the
current date).

You can specify a `kickoff_time_input_arg` in the schedule so that it
automatically passes the cron schedule kick-off time into the workflow:

```{code-cell} ipython
from datetime import datetime
from flytekit import workflow, LaunchPlan, CronSchedule


@workflow
def process_data_wf(kickoff_time: datetime):
    # read data and process it based on kickoff_time
    ...

process_data_lp = LaunchPlan.get_or_create(
    process_data_wf,
    name="process_data_lp",
    schedule=CronSchedule(
        schedule="*/1 * * * *",
        kickoff_time_input_arg="kickoff_time",
    )
)
```

### Registering Launch Plans

Any of the methods described in the {doc}`package_register` guide will register
a launchplan as long as it's defined in any of the Python modules that you
want to register to a Flyte backend.

### Activating a Schedule

Once you've registered your launch plan, You can use the `FlyteRemote` client or
the `flytectl` CLI to activate the schedule:

:::::{tabs}

::::{group-tab} `FlyteRemote`

:::{code-block}
launchplan_id = remote.fetch_launch_plan(name="process_data_lp").id
remote.client.update_launch_plan(launchplan_id, "ACTIVE")
:::

::::

::::{group-tab} `flytectl`

:::{code-block} bash
flytectl update launchplan -p flyteexamples -d development \
 process_data_lp --version <VERSION> --activate
:::

::::

:::::

### Deactivating a Schedule

Similarly, you can deactivate a launchplan with:

:::::{tabs}

::::{group-tab} `FlyteRemote`

:::{code-block}
launchplan_id = remote.fetch_launch_plan(name="process_data_lp").id
remote.client.update_launch_plan(launchplan_id, "INACTIVE")
:::

::::

::::{group-tab} `flytectl`

:::{code-block} bash
flytectl update launchplan -p flyteexamples -d development \
 process_data_lp --version <VERSION> --archive
:::

::::

:::::

## What's Next?

In this guide, you learned about how to:

- Run tasks, workflows, and launch plans using `FlyteRemote`.
- Create a cron schedule to run a launch plan at a specified time interval.

In the next guide, you'll learn how to visualize tasks using Flyte Decks.<|MERGE_RESOLUTION|>--- conflicted
+++ resolved
@@ -50,15 +50,13 @@
 from flytekit.configuration import Config
 from flytekit.remote import FlyteRemote
 
-<<<<<<< HEAD
-remote = FlyteRemote(config=Config.auto(), default_project="flytesnacks", default_domain="development")
-=======
+
 remote = FlyteRemote(
-    config=Config.auto(),
-    default_project="flytesnacks",
-    default_domain="development",
-)
->>>>>>> 829590f1
+config=Config.auto(), 
+default_project="flytesnacks", 
+default_domain="development")
+
+
 ```
 
 ## Running a Workflow
