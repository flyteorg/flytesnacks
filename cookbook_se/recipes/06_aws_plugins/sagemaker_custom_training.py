"""
2. Custom training algorithms on Amazon Sagemaker
###################################################
This script shows an example of how you can simply convert your tensorflow training scripts to run on Amazon Sagemaker
with very few modifications
"""
import typing

import matplotlib.pyplot as plt
import tensorflow as tf
import tensorflow_datasets as tfds
from flytekit import task, workflow
from flytekit.taskplugins.sagemaker import (
<<<<<<< HEAD
    SagemakerTrainingJobConfig,
    TrainingJobResourceConfig,
    AlgorithmSpecification,
    InputMode,
    AlgorithmName,
    InputContentType,
)
=======
    SagemakerTrainingJobConfig, TrainingJobResourceConfig, AlgorithmSpecification, InputMode, AlgorithmName,
    InputContentType)
from flytekit.types.directory import FlyteDirectory
>>>>>>> 27609d85
from flytekit.types.file import FlyteFile

# %%
# Training Algorithm
# -------------------
# In this custom algorithm we will train MNIST using tensorflow.
#
# The trained model will be serialized using HDF5 encoding. Lets create a special type alias to denote this model
HDF5EncodedModelFile = FlyteFile[typing.TypeVar("hdf5")]

# %%
# The Training will produce 2 outputs
<<<<<<< HEAD
# 1. The serialized model in HDF5 format
# 2. And a log dictionary which is the Keras - `History.history`. This contains the accuracies and loss values
TrainingOutputs = typing.NamedTuple(
    "TrainingOutputs", model=HDF5EncodedModelFile, epoch_logs=dict
)
=======
#
# #. The serialized model in HDF5 format
# #. And a log dictionary which is the Keras - `History.history`. This contains the accuracies and loss values
# #. Tensorboard Logs: We will also output A Directory that contains Tensorboard compatible logs. Flyte will collect
#    these logs and make them available for visualization in tensorboard - locally or if running remote.
#
# Refer to section :ref:`sagemaker_tensorboard` to visualize the outputs of this example.
TensorboardLogs = FlyteDirectory[typing.TypeVar("tensorboard")]
TrainingOutputs = typing.NamedTuple("TrainingOutputs", model=HDF5EncodedModelFile, epoch_logs=dict,
                                    logs=TensorboardLogs)
>>>>>>> 27609d85


# %%
# Actual Algorithm
# ------------------
# To ensure that the code runs on Sagemaker, create a sagemaker task config using the class
# ``SagemakerTrainingJobConfig``
#
#  .. code::python
#
#       @task(
#        task_config=SagemakerTrainingJobConfig(
#         algorithm_specification=...,
#         training_job_resource_config=...,
#        )
def normalize_img(image, label):
    """Normalizes images: `uint8` -> `float32`."""
    return tf.cast(image, tf.float32) / 255.0, label


@task(
    task_config=SagemakerTrainingJobConfig(
        algorithm_specification=AlgorithmSpecification(
            input_mode=InputMode.FILE,
            algorithm_name=AlgorithmName.CUSTOM,
            algorithm_version="",
            input_content_type=InputContentType.TEXT_CSV,
        ),
        training_job_resource_config=TrainingJobResourceConfig(
            instance_type="ml.m4.xlarge", instance_count=1, volume_size_in_gb=25,
        ),
    ),
    cache_version="1.0",
    cache=True,
    container_image="{{.image.sagemaker.fqn}}:sagemaker-{{.image.default.version}}",
)
def custom_training_task(epochs: int, batch_size: int) -> TrainingOutputs:
    (ds_train, ds_test), ds_info = tfds.load(
        "mnist",
        split=["train", "test"],
        shuffle_files=True,
        as_supervised=True,
        with_info=True,
    )

    ds_train = ds_train.map(
        normalize_img, num_parallel_calls=tf.data.experimental.AUTOTUNE
    )
    ds_train = ds_train.cache()
    ds_train = ds_train.shuffle(ds_info.splits["train"].num_examples)
    ds_train = ds_train.batch(batch_size)
    ds_train = ds_train.prefetch(tf.data.experimental.AUTOTUNE)

    ds_test = ds_test.map(
        normalize_img, num_parallel_calls=tf.data.experimental.AUTOTUNE
    )
    ds_test = ds_test.batch(batch_size)
    ds_test = ds_test.cache()
    ds_test = ds_test.prefetch(tf.data.experimental.AUTOTUNE)

    model = tf.keras.models.Sequential(
        [
            tf.keras.layers.Flatten(input_shape=(28, 28)),
            tf.keras.layers.Dense(128, activation="relu"),
            tf.keras.layers.Dense(10),
        ]
    )
    model.compile(
        optimizer=tf.keras.optimizers.Adam(0.001),
        loss=tf.keras.losses.SparseCategoricalCrossentropy(from_logits=True),
        metrics=[tf.keras.metrics.SparseCategoricalAccuracy()],
    )

<<<<<<< HEAD
    history = model.fit(ds_train, epochs=epochs, validation_data=ds_test,)
=======
    log_dir = "/tmp/training-logs"
    tb_callback = tf.keras.callbacks.TensorBoard(log_dir=log_dir)

    history = model.fit(
        ds_train,
        epochs=epochs,
        validation_data=ds_test,
        callbacks=[tb_callback],
    )
>>>>>>> 27609d85

    serialized_model = "my_model.h5"
    model.save(serialized_model, overwrite=True)

<<<<<<< HEAD
    return TrainingOutputs(
        model=HDF5EncodedModelFile(serialized_model), epoch_logs=history.history
    )
=======
    return TrainingOutputs(model=HDF5EncodedModelFile(serialized_model), epoch_logs=history.history,
                           logs=TensorboardLogs(log_dir))
>>>>>>> 27609d85


# %%
# Plot the metrics
# -----------------
# In the following task we will use the history logs from the training in the previous step and plot the curves using
# matplotlib. Images will be output as png.
PNGImage = FlyteFile[typing.TypeVar("png")]
PlotOutputs = typing.NamedTuple("PlotOutputs", accuracy=PNGImage, loss=PNGImage)


@task
def plot_loss_and_accuracy(epoch_logs: dict) -> PlotOutputs:
    # summarize history for accuracy
    plt.plot(epoch_logs["sparse_categorical_accuracy"])
    plt.plot(epoch_logs["val_sparse_categorical_accuracy"])
    plt.title("Sparse Categorical accuracy")
    plt.ylabel("accuracy")
    plt.xlabel("epoch")
    plt.legend(["train", "test"], loc="upper left")
    accuracy_plot = "accuracy.png"
    plt.savefig(accuracy_plot)
    # summarize history for loss
    plt.plot(epoch_logs["loss"])
    plt.plot(epoch_logs["val_loss"])
    plt.title("model loss")
    plt.ylabel("loss")
    plt.xlabel("epoch")
    plt.legend(["train", "test"], loc="upper left")
    loss_plot = "loss.png"
    plt.savefig(loss_plot)

    return PlotOutputs(accuracy=FlyteFile(accuracy_plot), loss=FlyteFile(loss_plot))


# %%
# The workflow takes in the hyperparams - in this case just the epochs and the batch_size and outputs the trained model
# and the plotted curves
@workflow
<<<<<<< HEAD
def mnist_trainer(
    epochs: int = 5, batch_size: int = 128
) -> (HDF5EncodedModelFile, PNGImage, PNGImage):
    model, history = custom_training_task(epochs=epochs, batch_size=batch_size)
=======
def mnist_trainer(epochs: int = 5, batch_size: int = 128) -> (
        HDF5EncodedModelFile, PNGImage, PNGImage, TensorboardLogs):
    model, history, logs = custom_training_task(epochs=epochs, batch_size=batch_size)
>>>>>>> 27609d85
    accuracy, loss = plot_loss_and_accuracy(epoch_logs=history)
    return model, accuracy, loss, logs


# %%
# As long as you have tensorflow setup locally, it will run like a regular python script
if __name__ == "__main__":
    model, accurracy, loss, logs = mnist_trainer()
    print(f"Model: {model}, Accuracy PNG: {accurracy}, loss PNG: {loss}, Tensorboard Log Dir: {logs}")

# %%
#
# .. _sagemaker_tensorboard:
#
# Rendering the output logs in tensorboard
# -----------------------------------------
# When running locally, the output of execution looks like
#
# .. code-block::
#
#   Model: /tmp/flyte/20210110_214129/mock_remote/8421ae4d041f76488e245edf3f4360d5/my_model.h5, Accuracy PNG: /tmp/flyte/20210110_214129/mock_remote/cf6a2cd9d3ded89ed814278a8fb3678c/accuracy.png, loss PNG: /tmp/flyte/20210110_214129/mock_remote/267c9dd17d4d4e7c9c8bb8b12ef1e3d2/loss.png, Tensorboard Log Dir: /tmp/flyte/20210110_214129/mock_remote/a4b04e58e21f26f08f81df24094d6446/
#
# You can use the ``Tensorboard Log Dir: /tmp/flyte/20210110_214129/mock_remote/a4b04e58e21f26f08f81df24094d6446/`` as
# an input to tensorboard to visualize the training as follows
#
# .. prompt:: bash
#
#   tensorboard --logdir /tmp/flyte/20210110_214129/mock_remote/a4b04e58e21f26f08f81df24094d6446/
#
#
# If running remotely (executing on Flyte hosted environment), the workflow execution outputs can be retrieved.
# Refer to .. TODO.
# You can retrieve the outputs - which will be a path to a blob store like S3, GCS, minio, etc. Tensorboad can be
# pointed to on your local laptop to visualize the results.<|MERGE_RESOLUTION|>--- conflicted
+++ resolved
@@ -11,19 +11,9 @@
 import tensorflow_datasets as tfds
 from flytekit import task, workflow
 from flytekit.taskplugins.sagemaker import (
-<<<<<<< HEAD
-    SagemakerTrainingJobConfig,
-    TrainingJobResourceConfig,
-    AlgorithmSpecification,
-    InputMode,
-    AlgorithmName,
-    InputContentType,
-)
-=======
     SagemakerTrainingJobConfig, TrainingJobResourceConfig, AlgorithmSpecification, InputMode, AlgorithmName,
     InputContentType)
 from flytekit.types.directory import FlyteDirectory
->>>>>>> 27609d85
 from flytekit.types.file import FlyteFile
 
 # %%
@@ -36,13 +26,6 @@
 
 # %%
 # The Training will produce 2 outputs
-<<<<<<< HEAD
-# 1. The serialized model in HDF5 format
-# 2. And a log dictionary which is the Keras - `History.history`. This contains the accuracies and loss values
-TrainingOutputs = typing.NamedTuple(
-    "TrainingOutputs", model=HDF5EncodedModelFile, epoch_logs=dict
-)
-=======
 #
 # #. The serialized model in HDF5 format
 # #. And a log dictionary which is the Keras - `History.history`. This contains the accuracies and loss values
@@ -53,7 +36,6 @@
 TensorboardLogs = FlyteDirectory[typing.TypeVar("tensorboard")]
 TrainingOutputs = typing.NamedTuple("TrainingOutputs", model=HDF5EncodedModelFile, epoch_logs=dict,
                                     logs=TensorboardLogs)
->>>>>>> 27609d85
 
 
 # %%
@@ -71,7 +53,7 @@
 #        )
 def normalize_img(image, label):
     """Normalizes images: `uint8` -> `float32`."""
-    return tf.cast(image, tf.float32) / 255.0, label
+    return tf.cast(image, tf.float32) / 255., label
 
 
 @task(
@@ -83,53 +65,48 @@
             input_content_type=InputContentType.TEXT_CSV,
         ),
         training_job_resource_config=TrainingJobResourceConfig(
-            instance_type="ml.m4.xlarge", instance_count=1, volume_size_in_gb=25,
+            instance_type="ml.m4.xlarge",
+            instance_count=1,
+            volume_size_in_gb=25,
         ),
     ),
     cache_version="1.0",
     cache=True,
-    container_image="{{.image.sagemaker.fqn}}:sagemaker-{{.image.default.version}}",
+    container_image="{{.image.sagemaker.fqn}}:sagemaker-{{.image.default.version}}"
 )
 def custom_training_task(epochs: int, batch_size: int) -> TrainingOutputs:
     (ds_train, ds_test), ds_info = tfds.load(
-        "mnist",
-        split=["train", "test"],
+        'mnist',
+        split=['train', 'test'],
         shuffle_files=True,
         as_supervised=True,
         with_info=True,
     )
 
     ds_train = ds_train.map(
-        normalize_img, num_parallel_calls=tf.data.experimental.AUTOTUNE
-    )
+        normalize_img, num_parallel_calls=tf.data.experimental.AUTOTUNE)
     ds_train = ds_train.cache()
-    ds_train = ds_train.shuffle(ds_info.splits["train"].num_examples)
+    ds_train = ds_train.shuffle(ds_info.splits['train'].num_examples)
     ds_train = ds_train.batch(batch_size)
     ds_train = ds_train.prefetch(tf.data.experimental.AUTOTUNE)
 
     ds_test = ds_test.map(
-        normalize_img, num_parallel_calls=tf.data.experimental.AUTOTUNE
-    )
+        normalize_img, num_parallel_calls=tf.data.experimental.AUTOTUNE)
     ds_test = ds_test.batch(batch_size)
     ds_test = ds_test.cache()
     ds_test = ds_test.prefetch(tf.data.experimental.AUTOTUNE)
 
-    model = tf.keras.models.Sequential(
-        [
-            tf.keras.layers.Flatten(input_shape=(28, 28)),
-            tf.keras.layers.Dense(128, activation="relu"),
-            tf.keras.layers.Dense(10),
-        ]
-    )
+    model = tf.keras.models.Sequential([
+        tf.keras.layers.Flatten(input_shape=(28, 28)),
+        tf.keras.layers.Dense(128, activation='relu'),
+        tf.keras.layers.Dense(10)
+    ])
     model.compile(
         optimizer=tf.keras.optimizers.Adam(0.001),
         loss=tf.keras.losses.SparseCategoricalCrossentropy(from_logits=True),
         metrics=[tf.keras.metrics.SparseCategoricalAccuracy()],
     )
 
-<<<<<<< HEAD
-    history = model.fit(ds_train, epochs=epochs, validation_data=ds_test,)
-=======
     log_dir = "/tmp/training-logs"
     tb_callback = tf.keras.callbacks.TensorBoard(log_dir=log_dir)
 
@@ -139,19 +116,12 @@
         validation_data=ds_test,
         callbacks=[tb_callback],
     )
->>>>>>> 27609d85
 
     serialized_model = "my_model.h5"
     model.save(serialized_model, overwrite=True)
 
-<<<<<<< HEAD
-    return TrainingOutputs(
-        model=HDF5EncodedModelFile(serialized_model), epoch_logs=history.history
-    )
-=======
     return TrainingOutputs(model=HDF5EncodedModelFile(serialized_model), epoch_logs=history.history,
                            logs=TensorboardLogs(log_dir))
->>>>>>> 27609d85
 
 
 # %%
@@ -166,21 +136,21 @@
 @task
 def plot_loss_and_accuracy(epoch_logs: dict) -> PlotOutputs:
     # summarize history for accuracy
-    plt.plot(epoch_logs["sparse_categorical_accuracy"])
-    plt.plot(epoch_logs["val_sparse_categorical_accuracy"])
-    plt.title("Sparse Categorical accuracy")
-    plt.ylabel("accuracy")
-    plt.xlabel("epoch")
-    plt.legend(["train", "test"], loc="upper left")
+    plt.plot(epoch_logs['sparse_categorical_accuracy'])
+    plt.plot(epoch_logs['val_sparse_categorical_accuracy'])
+    plt.title('Sparse Categorical accuracy')
+    plt.ylabel('accuracy')
+    plt.xlabel('epoch')
+    plt.legend(['train', 'test'], loc='upper left')
     accuracy_plot = "accuracy.png"
     plt.savefig(accuracy_plot)
     # summarize history for loss
-    plt.plot(epoch_logs["loss"])
-    plt.plot(epoch_logs["val_loss"])
-    plt.title("model loss")
-    plt.ylabel("loss")
-    plt.xlabel("epoch")
-    plt.legend(["train", "test"], loc="upper left")
+    plt.plot(epoch_logs['loss'])
+    plt.plot(epoch_logs['val_loss'])
+    plt.title('model loss')
+    plt.ylabel('loss')
+    plt.xlabel('epoch')
+    plt.legend(['train', 'test'], loc='upper left')
     loss_plot = "loss.png"
     plt.savefig(loss_plot)
 
@@ -191,16 +161,9 @@
 # The workflow takes in the hyperparams - in this case just the epochs and the batch_size and outputs the trained model
 # and the plotted curves
 @workflow
-<<<<<<< HEAD
-def mnist_trainer(
-    epochs: int = 5, batch_size: int = 128
-) -> (HDF5EncodedModelFile, PNGImage, PNGImage):
-    model, history = custom_training_task(epochs=epochs, batch_size=batch_size)
-=======
 def mnist_trainer(epochs: int = 5, batch_size: int = 128) -> (
         HDF5EncodedModelFile, PNGImage, PNGImage, TensorboardLogs):
     model, history, logs = custom_training_task(epochs=epochs, batch_size=batch_size)
->>>>>>> 27609d85
     accuracy, loss = plot_loss_and_accuracy(epoch_logs=history)
     return model, accuracy, loss, logs
 
