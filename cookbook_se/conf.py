# Configuration file for the Sphinx documentation builder.
#
# This file only contains a selection of the most common options. For a full
# list see the documentation:
# https://www.sphinx-doc.org/en/master/usage/configuration.html

# -- Path setup --------------------------------------------------------------

# If extensions (or modules to document with autodoc) are in another directory,
# add these directories to sys.path here. If the directory is relative to the
# documentation root, use os.path.abspath to make it absolute, like shown here.
#
import os
import sys
<<<<<<< HEAD
sys.path.insert(0, os.path.abspath('./recipes'))
=======
sys.path.insert(0, os.path.abspath('.'))
>>>>>>> fef28afb


# -- Project information -----------------------------------------------------

project = 'Flyte Cookbook 2nd'
copyright = '2020, Flyte'
author = 'Flyte'

# The full version, including alpha/beta/rc tags
release = '0.16.0'

# -- General configuration ---------------------------------------------------

# Add any Sphinx extension module names here, as strings. They can be
# extensions coming with Sphinx (named 'sphinx.ext.*') or your custom
# ones.
<<<<<<< HEAD
extensions = [
    'sphinx.ext.autodoc',
    'sphinx.ext.autosectionlabel',
=======
extensions = ['sphinx.ext.autodoc',
>>>>>>> fef28afb
]

# Add any paths that contain templates here, relative to this directory.
templates_path = ['_templates']

# List of patterns, relative to source directory, that match files and
# directories to ignore when looking for source files.
# This pattern also affects html_static_path and html_extra_path.
exclude_patterns = ['_build', 'Thumbs.db', '.DS_Store']


# -- Options for HTML output -------------------------------------------------

# The theme to use for HTML and HTML Help pages.  See the documentation for
# a list of builtin themes.
#
html_theme = 'alabaster'

# Add any paths that contain custom static files (such as style sheets) here,
# relative to this directory. They are copied after the builtin static files,
# so a file named "default.css" will overwrite the builtin "default.css".
html_static_path = ['_static']<|MERGE_RESOLUTION|>--- conflicted
+++ resolved
@@ -12,11 +12,7 @@
 #
 import os
 import sys
-<<<<<<< HEAD
-sys.path.insert(0, os.path.abspath('./recipes'))
-=======
 sys.path.insert(0, os.path.abspath('.'))
->>>>>>> fef28afb
 
 
 # -- Project information -----------------------------------------------------
@@ -33,13 +29,9 @@
 # Add any Sphinx extension module names here, as strings. They can be
 # extensions coming with Sphinx (named 'sphinx.ext.*') or your custom
 # ones.
-<<<<<<< HEAD
 extensions = [
     'sphinx.ext.autodoc',
     'sphinx.ext.autosectionlabel',
-=======
-extensions = ['sphinx.ext.autodoc',
->>>>>>> fef28afb
 ]
 
 # Add any paths that contain templates here, relative to this directory.
