name: Master

on:
  push:
    branches:
      - master
    paths-ignore:
      - "docs/**"
  pull_request:
    paths-ignore:
      - "docs/**"

concurrency:
  group: ${{ github.workflow }}-${{ github.event.pull_request.number || github.ref }}
  cancel-in-progress: true

jobs:
  lint:
    runs-on: ubuntu-latest
    strategy:
      matrix:
        python-version: [ "3.11" ]
    steps:
      - uses: actions/checkout@v2
      - name: Set up Python ${{ matrix.python-version }}
        uses: actions/setup-python@v2
        with:
          python-version: ${{ matrix.python-version }}
      - name: Cache pip
        uses: actions/cache@v2
        with:
          # This path is specific to Ubuntu
          path: ~/.cache/pip
          # Look to see if there is a cache hit for the corresponding requirements files
          key: ${{ format('{0}-pip-{1}', runner.os, hashFiles('dev-requirements.txt')) }}
      - name: Install dependencies
        run: |
          python -m pip install --upgrade pip
          pip install -r dev-requirements.txt
      - name: Pip info
        run: python -m pip list
      - name: Lint
        run: pre-commit run --all --show-diff-on-failure
  # This is the build system for the new example directory structure
  list_examples:
    runs-on: ubuntu-latest
    name: "Create a list of example packages"
    steps:
      - uses: actions/checkout@v2
      - name: "Provide the list"
        id: create-example-list
        run: |
          # TODO: Register and update the examples below. (onnx_plugin, feast_integration, etc)
          echo "PACKAGES=$(find examples -maxdepth 1 -type d -exec basename '{}' \; \
          | grep -v -e 'testing' -e 'examples' \
          | grep -v -e 'airflow_plugin' -e 'forecasting_sales' -e 'onnx_plugin' -e 'feast_integration' -e 'modin_plugin' -e 'sagemaker_inference_agent' -e 'kfpytorch_plugin' \
          | sort \
          | jq --raw-input . \
          | jq --slurp . \
          | jq -c .)" >> "$GITHUB_OUTPUT"
    outputs:
      packages: "${{ steps.create-example-list.outputs.PACKAGES }}"
  serialize:
    needs: [list_examples]
    runs-on: "ubuntu-latest"
    env:
      FLYTE_SDK_RICH_TRACEBACKS: "0"
      PROTOCOL_BUFFERS_PYTHON_IMPLEMENTATION: python
    strategy:
      fail-fast: false
      matrix:
        example: "${{ fromJson(needs.list_examples.outputs.packages) }}"
    steps:
      - uses: actions/checkout@v4
      - name: 'Clear action cache'
        uses: ./.github/actions/clear-action-cache
      - name: Set up Python
        uses: actions/setup-python@v4
        with:
          python-version: "3.10"
      - name: Cache pip
        uses: actions/cache@v3
        with:
          # This path is specific to Ubuntu
          path: ~/.cache/pip
          # Look to see if there is a cache hit for the corresponding requirements files
          key: ${{ format('{0}-pip-{1}', runner.os, hashFiles('dev-requirements.in', 'requirements.in')) }}
      - name: Install dependencies
        working-directory: examples/${{ matrix.example }}
        run: |
          pip install uv
          uv venv
          source .venv/bin/activate
          uv pip install flytekit flytekitplugins-envd
          if [ -f requirements.in ]; then uv pip install -r requirements.in; fi
      - name: Login to GitHub Container Registry
        uses: docker/login-action@v1
        with:
          registry: ghcr.io
          username: ${{ secrets.FLYTE_BOT_USERNAME }}
          password: ${{ secrets.FLYTE_BOT_PAT }}
      - name: Build and push default image
        working-directory: examples/${{ matrix.example }}
        run: |
          if [ -f Dockerfile ]; then
              tag1=ghcr.io/flyteorg/flytecookbook:${{ matrix.example }}-${{ github.sha }}
              tag2=ghcr.io/flyteorg/flytecookbook:latest
<<<<<<< HEAD
              docker build -t tag1 -t tag2 .
          fi
          if ${{ github.event_name != 'pull_request' }}; then
              docker push ghcr.io/flyteorg/flytecookbook --all-tags
=======
              docker build -t "$tag1" -t "$tag2" .
              if ${{ github.event_name != 'pull_request' }}; then
                  docker push ghcr.io/flyteorg/flytecookbook --all-tags
              fi
>>>>>>> 9bbf486d
          fi
      - name: Pyflyte package
        working-directory: examples/${{ matrix.example }}
        run: |
          default_image=ghcr.io/flyteorg/flytecookbook:${{ matrix.example }}-${{ github.sha }}
          source .venv/bin/activate
          pyflyte \
          --pkgs ${{ matrix.example }} package \
          --image $default_image \
          --image mindmeld="ghcr.io/flyteorg/flytecookbook:core-latest" \
          --image borebuster="ghcr.io/flyteorg/flytekit:py3.9-latest" \
          --output flyte-package.tgz \
          --force
          tar -xvf flyte-package.tgz
      - name: Upload artifacts
        uses: actions/upload-artifact@v2
        with:
          name: snacks-examples-${{ matrix.example }}
          path: examples/${{ matrix.example }}/**/*.pb

  # Download all artifacts generated from the previous job. Startup a sandbox cluster then register all of them.
  register:
    name: Register example to sandbox
    runs-on: ubuntu-latest
    needs: [ "serialize" ]
    steps:
      - uses: actions/checkout@v2
        with:
          fetch-depth: "0"
      - uses: unionai/flytectl-setup-action@v0.0.1
      - name: setup download artifact dir
        run: |
          mkdir download-artifact
      - name: Download artifacts
        uses: actions/download-artifact@v2
        with:
          path: ./download-artifact/
      - name: setup sandbox
        run: |
          flytectl demo start
          flytectl config init
      - name: Register examples
        uses: unionai/flyte-register-action@v0.0.2
        with:
          flytesnacks: false
          proto: ./download-artifact/**/*
          project: flytesnacks
          version: "latest"
          domain: development

  bump_version:
    name: Bump Version
    if: ${{ github.event_name != 'pull_request' }}
    needs: [ serialize ] # Only to ensure it can successfully build
    uses: flyteorg/flytetools/.github/workflows/bump_version.yml@master
    secrets:
      FLYTE_BOT_PAT: ${{ secrets.FLYTE_BOT_PAT }}

  prerelease:
    name: Create Prerelease
    needs: [ bump_version ]
    runs-on: ubuntu-latest
    steps:
      - uses: actions/checkout@v2
        with:
          fetch-depth: "0"
      - name: Create Pre release
        id: prerelease
        run: |
          RELEASE_ID=$(curl --location -v -X POST 'https://api.github.com/repos/flyteorg/flytesnacks/releases' \
          --header 'Accept: application/vnd.github.v3+json' \
          --header 'Authorization: Bearer ${{ secrets.FLYTE_BOT_PAT }}' \
          --data-raw '{
              "tag_name": "'${{ needs.bump-version.outputs.version }}'",
              "prerelease": true
          }' | jq -r '.id')
          echo ::set-output name=release_id::$RELEASE_ID
    outputs:
      release_id: ${{ steps.prerelease.outputs.release_id }}

  # Download artifacts again and push them to the release only if this is not a pull request
  release_workflow:
    name: Publish artifacts to github release
    runs-on: ubuntu-latest
    needs: [ prerelease ]
    strategy:
      matrix:
        python-version: [ "3.11" ]
    steps:
      - uses: actions/checkout@v2
        with:
          fetch-depth: "0"
      - name: Set up Python ${{ matrix.python-version }}
        uses: actions/setup-python@v2
        with:
          python-version: ${{ matrix.python-version }}
      - name: setup download artifact dir
        run: |
          mkdir download-artifact
      - name: Download artifacts
        uses: actions/download-artifact@v2
        with:
          path: ./download-artifact/
      - name: Package Examples
        run: |
          mkdir -p release-snacks
          cd download-artifact
          for i in */; do tar -czvf "../release-snacks/${i%/}.tar.gz" "$i" & done; wait
          cd .. && sudo rm -rf download-artifact/
          cp flyte_tests_manifest.json release-snacks/flyte_tests_manifest.json
          cp flyte_tests.txt release-snacks/flyte_tests.txt
      - name: Release test manifest
        uses: goreleaser/goreleaser-action@v2
        with:
          version: latest
          args: release --rm-dist
        env:
          GITHUB_TOKEN: ${{ secrets.FLYTE_BOT_PAT }}
          GORELEASER_CURRENT_TAG: ${{ needs.bump-version.outputs.version }}

  make_release:
    name: Mark github pre-release as Release
    needs: [ release_workflow ]
    runs-on: ubuntu-latest
    steps:
      - uses: actions/checkout@v2
        with:
          fetch-depth: "0"
      - name: Update Release
        id: release
        run: |
          curl --location -X -v POST 'https://api.github.com/repos/flyteorg/flytesnacks/releases/${{ needs.prerelease.outputs.release_id }}' \
          --header 'Accept: application/vnd.github.v3+json' \
          --header 'Authorization: Bearer ${{ secrets.FLYTE_BOT_PAT }}' \
          --data-raw '{
              "tag_name": "'${{ needs.bump-version.outputs.version }}'",
              "prerelease": false
          }'

  e2e-tests:
    runs-on: ubuntu-latest
    env:
      FLYTESNACKS_PRIORITIES: "P0"
      FLYTESNACKS_VERSION: ""
    timeout-minutes: 30
    steps:
      - uses: insightsengineering/disk-space-reclaimer@v1
      - name: Set latest Flytesnacks release
        if: ${{ env.FLYTESNACKS_VERSION == '' }}
        run: |
          FLYTESNACKS_VERSION="$(curl --silent https://api.github.com/repos/flyteorg/flytesnacks/releases/latest | jq -r .tag_name)"
          echo "FLYTESNACKS_VERSION=${FLYTESNACKS_VERSION}" >> ${GITHUB_ENV}
      - name: Checkout
        uses: actions/checkout@v3
      - name: Set up Python
        uses: actions/setup-python@v4
        with:
          python-version: "3.11"
      - uses: unionai/flytectl-setup-action@v0.0.1
      - name: Setup sandbox
        run: |
          mkdir -p ~/.flyte/sandbox
          cat << EOF > ~/.flyte/sandbox/config.yaml
          task_resources:
            defaults:
              cpu: "0"
              memory: "0"
            limits:
              cpu: "0"
              memory: "0"
          EOF
          flytectl demo start --imagePullPolicy Never
      - name: Install Python dependencies
        run: |
          pip install uv
          uv venv
          source .venv/bin/activate
          uv pip install --upgrade pip flytekit flytekitplugins-deck-standard torch
          pip freeze
      - name: Checkout flytesnacks
        uses: actions/checkout@v3
        with:
          repository: flyteorg/flytesnacks
          path: flytesnacks
      - name: Verify existence of the tests
        run: |
          source .venv/bin/activate
          python flyte_tests_validate.py
      - name: Register specific tests
        run: |
          source .venv/bin/activate
          while read -r line;
          do
              pyflyte --config ./boilerplate/flyte/end2end/functional-test-config.yaml \
                  register \
                  --project flytesnacks \
                  --domain development \
                  --image cr.flyte.org/flyteorg/flytekit:py3.11-latest \
                  --version ${{ env.FLYTESNACKS_VERSION }} \
                  flytesnacks/$line;
          done < flyte_tests.txt
      - name: Setup tmate session
        if: ${{ failure() }}
        uses: mxschmitt/action-tmate@v3<|MERGE_RESOLUTION|>--- conflicted
+++ resolved
@@ -105,17 +105,10 @@
           if [ -f Dockerfile ]; then
               tag1=ghcr.io/flyteorg/flytecookbook:${{ matrix.example }}-${{ github.sha }}
               tag2=ghcr.io/flyteorg/flytecookbook:latest
-<<<<<<< HEAD
-              docker build -t tag1 -t tag2 .
-          fi
-          if ${{ github.event_name != 'pull_request' }}; then
-              docker push ghcr.io/flyteorg/flytecookbook --all-tags
-=======
               docker build -t "$tag1" -t "$tag2" .
               if ${{ github.event_name != 'pull_request' }}; then
                   docker push ghcr.io/flyteorg/flytecookbook --all-tags
               fi
->>>>>>> 9bbf486d
           fi
       - name: Pyflyte package
         working-directory: examples/${{ matrix.example }}
