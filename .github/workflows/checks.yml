--- conflicted
+++ resolved
@@ -223,20 +223,7 @@
           python flyte_tests_validate.py
       - name: Register specific tests
         run: |
-<<<<<<< HEAD
-          for f in \
-                  basics/basics/hello_world.py \
-                  basics/basics/workflow.py \
-                  basics/basics/named_outputs.py \
-                  advanced_composition/advanced_composition/chain_entities.py \
-                  advanced_composition/advanced_composition/dynamics.py \
-                  advanced_composition/advanced_composition/map_task.py \
-                  advanced_composition/advanced_composition/subworkflow.py \
-                  data_types_and_io/data_types_and_io/dataclass.py \
-                  data_types_and_io/data_types_and_io/structured_dataset.py ;
-=======
           while read -r line;
->>>>>>> f625bc9b
           do
               pyflyte --config ./boilerplate/flyte/end2end/functional-test-config.yaml \
                   register \
