--- conflicted
+++ resolved
@@ -170,75 +170,71 @@
           --data-raw '{
               "tag_name": "'${{ needs.bump-version.outputs.version }}'",
               "prerelease": false
-<<<<<<< HEAD
           }'
-=======
-          }'
-
-  e2e-tests:
-    runs-on: ubuntu-latest
-    env:
-      FLYTESNACKS_PRIORITIES: "P0"
-      FLYTESNACKS_VERSION: ""
-    timeout-minutes: 30
-    steps:
-      - name: Set latest Flytesnacks release
-        if: ${{ env.FLYTESNACKS_VERSION == '' }}
-        run: |
-          FLYTESNACKS_VERSION="$(curl --silent https://api.github.com/repos/flyteorg/flytesnacks/releases/latest | jq -r .tag_name)"
-          echo "FLYTESNACKS_VERSION=${FLYTESNACKS_VERSION}" >> ${GITHUB_ENV}
-      - name: Checkout
-        uses: actions/checkout@v3
-      - name: Set up Python
-        uses: actions/setup-python@v4
-        with:
-          python-version: "3.11"
-      - uses: unionai/flytectl-setup-action@v0.0.1
-      - name: Setup sandbox
-        run: |
-          mkdir -p ~/.flyte/sandbox
-          cat << EOF > ~/.flyte/sandbox/config.yaml
-          task_resources:
-            defaults:
-              cpu: "0"
-              memory: "0"
-            limits:
-              cpu: "0"
-              memory: "0"
-          EOF
-          flytectl demo start --imagePullPolicy Never
-      - name: Install Python dependencies
-        run: |
-          python -m pip install --upgrade pip
-          pip install flytekit flytekitplugins-deck-standard
-          pip freeze
-      - name: Checkout flytesnacks
-        uses: actions/checkout@v3
-        with:
-          repository: flyteorg/flytesnacks
-          path: flytesnacks
-      - name: Register specific tests
-        run: |
-          for f in \
-                  basics/basics/hello_world.py \
-                  basics/basics/workflow.py \
-                  basics/basics/named_outputs.py \
-                  advanced_composition/advanced_composition/chain_entities.py \
-                  advanced_composition/advanced_composition/dynamics.py \
-                  advanced_composition/advanced_composition/map_task.py \
-                  advanced_composition/advanced_composition/subworkflows.py \
-                  data_types_and_io/data_types_and_io/dataclass.py \
-                  data_types_and_io/data_types_and_io/structured_dataset.py ;
-          do
-              pyflyte --config ./boilerplate/flyte/end2end/functional-test-config.yaml \
-                  register \
-                  --project flytesnacks \
-                  --domain development \
-                  --image cr.flyte.org/flyteorg/flytekit:py3.11-latest \
-                  --version ${{ env.FLYTESNACKS_VERSION }} \
-                  flytesnacks/examples/$f;
-          done
-      - name: End2End
-        run: |
-          make end2end_execute
->>>>>>> dcac4c53
+
+#  e2e-tests:
+#    runs-on: ubuntu-latest
+#    env:
+#      FLYTESNACKS_PRIORITIES: "P0"
+#      FLYTESNACKS_VERSION: ""
+#    timeout-minutes: 30
+#    steps:
+#      - name: Set latest Flytesnacks release
+#        if: ${{ env.FLYTESNACKS_VERSION == '' }}
+#        run: |
+#          FLYTESNACKS_VERSION="$(curl --silent https://api.github.com/repos/flyteorg/flytesnacks/releases/latest | jq -r .tag_name)"
+#          echo "FLYTESNACKS_VERSION=${FLYTESNACKS_VERSION}" >> ${GITHUB_ENV}
+#      - name: Checkout
+#        uses: actions/checkout@v3
+#      - name: Set up Python
+#        uses: actions/setup-python@v4
+#        with:
+#          python-version: "3.11"
+#      - uses: unionai/flytectl-setup-action@v0.0.1
+#      - name: Setup sandbox
+#        run: |
+#          mkdir -p ~/.flyte/sandbox
+#          cat << EOF > ~/.flyte/sandbox/config.yaml
+#          task_resources:
+#            defaults:
+#              cpu: "0"
+#              memory: "0"
+#            limits:
+#              cpu: "0"
+#              memory: "0"
+#          EOF
+#          flytectl demo start --imagePullPolicy Never
+#      - name: Install Python dependencies
+#        run: |
+#          python -m pip install --upgrade pip
+#          pip install flytekit flytekitplugins-deck-standard
+#          pip freeze
+#      - name: Checkout flytesnacks
+#        uses: actions/checkout@v3
+#        with:
+#          repository: flyteorg/flytesnacks
+#          path: flytesnacks
+#      - name: Register specific tests
+#        run: |
+#          for f in \
+#                  basics/basics/hello_world.py \
+#                  basics/basics/workflow.py \
+#                  basics/basics/named_outputs.py \
+#                  advanced_composition/advanced_composition/chain_entities.py \
+#                  advanced_composition/advanced_composition/dynamics.py \
+#                  advanced_composition/advanced_composition/map_task.py \
+#                  advanced_composition/advanced_composition/subworkflows.py \
+#                  data_types_and_io/data_types_and_io/dataclass.py \
+#                  data_types_and_io/data_types_and_io/structured_dataset.py ;
+#          do
+#              pyflyte --config ./boilerplate/flyte/end2end/functional-test-config.yaml \
+#                  register \
+#                  --project flytesnacks \
+#                  --domain development \
+#                  --image cr.flyte.org/flyteorg/flytekit:py3.11-latest \
+#                  --version ${{ env.FLYTESNACKS_VERSION }} \
+#                  flytesnacks/examples/$f;
+#          done
+#      - name: End2End
+#        run: |
+#          make end2end_execute