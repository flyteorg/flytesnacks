name: Master

on:
  push:
    branches:
      - master

jobs:
  bump-version:
    name: Bump Version
    if: github.event.commits[0].author.name != 'goreleaserbot'
    runs-on: ubuntu-latest
    outputs:
      version: ${{ steps.bump-version.outputs.tag }}
    steps:
      - uses: actions/checkout@v2
        with:
          fetch-depth: "0"
      - name: Bump version and push tag
        id: bump-version
        uses: anothrNick/github-tag-action@1.17.2
        env:
          GITHUB_TOKEN: ${{ secrets.FLYTE_BOT_PAT }}
          WITH_V: true
          DEFAULT_BUMP: patch
  examples-releaser:
    name: Release Examples
    strategy:
      matrix:
        directory: [ "core", "integrations", "case_studies" ]
    runs-on: ubuntu-latest
    needs: [ bump-version ]
    steps:
      - uses: actions/checkout@v2
        with:
          fetch-depth: "0"
      - uses: actions/cache@v1
        with:
<<<<<<< HEAD
          path: /tmp/release-snacks-core/
          key: release-snacks-core-${{ runner.os }}-${{ hashFiles('**/flyte_tests_manifest.json') }}-${{ github.sha }}
      - name: Generate Serialize proto
        env:
          REGISTRY: "ghcr.io/flyteorg"
        run: |
          make -C cookbook/core serialize
          mkdir -p cookbook/release-snacks /tmp/release-snacks-core/
          make -C cookbook archive
          cp -r cookbook/release-snacks/* /tmp/release-snacks-core/
  integrations-releaser:
    name: Release Integrations example
    runs-on: ubuntu-latest
    needs: [bump-version]
    steps:
      - uses: actions/checkout@v2
        with:
          fetch-depth: "0"
      - uses: actions/cache@v1
        with:
          path: /tmp/release-snacks-integrations/
          key: release-snacks-plugins-${{ runner.os }}-${{ hashFiles('**/flyte_tests_manifest.json') }}-${{ github.sha }}
      - name: Generate Serialize proto
        env:
          REGISTRY: "ghcr.io/flyteorg"
        run: |
          make -C cookbook/integrations serialize
          mkdir -p cookbook/release-snacks /tmp/release-snacks-integrations/
          make -C cookbook archive
          cp -r cookbook/release-snacks/* /tmp/release-snacks-integrations/
  case_studies-releaser:
    name: Release Case studies example
    runs-on: ubuntu-latest
    needs: [bump-version]
    steps:
      - uses: actions/checkout@v2
        with:
          fetch-depth: "0"
      - uses: actions/cache@v1
        with:
          path: /tmp/release-snacks-case-studies/
          key: release-snacks-case-studies-${{ runner.os }}-${{ hashFiles('**/flyte_tests_manifest.json') }}-${{ github.sha }}
=======
          path: /tmp/release-snacks-${{ matrix.directory }}/
          key: release-snacks-${{ matrix.directory }}
>>>>>>> fc3b015e
      - name: Generate Serialize proto
        env:
          REGISTRY: "ghcr.io/flyteorg"
        run: |
          make -C cookbook/${{ matrix.directory }} serialize
          mkdir -p cookbook/release-snacks /tmp/release-snacks-${{ matrix.directory }}/
          make -C cookbook archive
          cp -r cookbook/release-snacks/* /tmp/release-snacks-${{ matrix.directory }}/
  goreleaser:
    name: Release Case studies example
    runs-on: ubuntu-latest
    needs: [ examples-releaser ]
    steps:
      - uses: actions/checkout@v2
        with:
          fetch-depth: "0"
      - uses: actions/cache@v1
        with:
          path: /tmp/release-snacks-core/
          key: release-snacks-core-${{ runner.os }}-${{ hashFiles('**/flyte_tests_manifest.json') }}-${{ github.sha }}
      - uses: actions/cache@v1
        with:
          path: /tmp/release-snacks-case-studies/
          key: release-snacks-case-studies-${{ runner.os }}-${{ hashFiles('**/flyte_tests_manifest.json') }}-${{ github.sha }}
      - uses: actions/cache@v1
        with:
          path: /tmp/release-snacks-integrations/
          key: release-snacks-plugins-${{ runner.os }}-${{ hashFiles('**/flyte_tests_manifest.json') }}-${{ github.sha }}
      - uses: actions/checkout@v2
        with:
          fetch-depth: "0"
          ref: ${{ steps.bump-version.outputs.tag }}
      - name: Copy artifacts
        run: |
          mkdir -p cookbook/release-snacks
          cp -r /tmp/release-snacks-core/* cookbook/release-snacks/
          cp -r /tmp/release-snacks-case-studies/* cookbook/release-snacks/
          cp -r /tmp/release-snacks-integrations/* cookbook/release-snacks/
      - name: Run GoReleaser
        uses: goreleaser/goreleaser-action@v2
        with:
          version: latest
          args: release --rm-dist
        env:
          GITHUB_TOKEN: ${{ secrets.FLYTE_BOT_PAT }}<|MERGE_RESOLUTION|>--- conflicted
+++ resolved
@@ -36,53 +36,8 @@
           fetch-depth: "0"
       - uses: actions/cache@v1
         with:
-<<<<<<< HEAD
-          path: /tmp/release-snacks-core/
-          key: release-snacks-core-${{ runner.os }}-${{ hashFiles('**/flyte_tests_manifest.json') }}-${{ github.sha }}
-      - name: Generate Serialize proto
-        env:
-          REGISTRY: "ghcr.io/flyteorg"
-        run: |
-          make -C cookbook/core serialize
-          mkdir -p cookbook/release-snacks /tmp/release-snacks-core/
-          make -C cookbook archive
-          cp -r cookbook/release-snacks/* /tmp/release-snacks-core/
-  integrations-releaser:
-    name: Release Integrations example
-    runs-on: ubuntu-latest
-    needs: [bump-version]
-    steps:
-      - uses: actions/checkout@v2
-        with:
-          fetch-depth: "0"
-      - uses: actions/cache@v1
-        with:
-          path: /tmp/release-snacks-integrations/
-          key: release-snacks-plugins-${{ runner.os }}-${{ hashFiles('**/flyte_tests_manifest.json') }}-${{ github.sha }}
-      - name: Generate Serialize proto
-        env:
-          REGISTRY: "ghcr.io/flyteorg"
-        run: |
-          make -C cookbook/integrations serialize
-          mkdir -p cookbook/release-snacks /tmp/release-snacks-integrations/
-          make -C cookbook archive
-          cp -r cookbook/release-snacks/* /tmp/release-snacks-integrations/
-  case_studies-releaser:
-    name: Release Case studies example
-    runs-on: ubuntu-latest
-    needs: [bump-version]
-    steps:
-      - uses: actions/checkout@v2
-        with:
-          fetch-depth: "0"
-      - uses: actions/cache@v1
-        with:
-          path: /tmp/release-snacks-case-studies/
-          key: release-snacks-case-studies-${{ runner.os }}-${{ hashFiles('**/flyte_tests_manifest.json') }}-${{ github.sha }}
-=======
           path: /tmp/release-snacks-${{ matrix.directory }}/
           key: release-snacks-${{ matrix.directory }}
->>>>>>> fc3b015e
       - name: Generate Serialize proto
         env:
           REGISTRY: "ghcr.io/flyteorg"
