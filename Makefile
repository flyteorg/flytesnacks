--- conflicted
+++ resolved
@@ -8,12 +8,7 @@
 K8S_DASHBOARD_PROXY_PORT := 30082
 MINIO_PROXY_PORT := 30084
 FLYTE_SANDBOX_NAME := flyte-sandbox
-<<<<<<< HEAD
-KUBE_CONFIG := ~/kubeconfig
-FLYTE_CONFIG := ~/.flyte/config-sandbox.yaml
-=======
 FLYTE_DIR := ~/.flyte
->>>>>>> fc5887bc
 
 # Module of cookbook examples to register
 EXAMPLES_MODULE := core
@@ -53,18 +48,12 @@
 .PHONY: setup
 setup:
 	$(call LOG,Starting Flyte sandbox)
-	flytectl sandbox start --sourcesPath:=$(shell pwd)
+	flytectl sandbox start --sourcesPath=$(shell pwd)
 
 .PHONY: start
-<<<<<<< HEAD
-start: flytectl-config setup wait
-    # Register all flytesnacks example
-	@cookbook/scripts/register-all-examples.sh
-=======
 start: setup
 	$(call LOG,Registering examples from commit: latest)
 	REGISTRY=cr.flyte.org/flyteorg VERSION=latest $(call RUN_IN_SANDBOX,make -C cookbook/$(EXAMPLES_MODULE) fast_register)
->>>>>>> fc5887bc
 
 	echo "Flyte is ready! Flyte UI is available at http://localhost:$(FLYTE_PROXY_PORT)/console."
 
