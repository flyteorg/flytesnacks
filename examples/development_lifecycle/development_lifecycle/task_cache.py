import time

import pandas

# %% [markdown]
# For any {py:func}`flytekit.task` in Flyte, there is always one required import, which is:
# %%
from flytekit import HashMethod, task, workflow
from flytekit.core.node_creation import create_node
from typing_extensions import Annotated


# Task caching is disabled by default to avoid unintended consequences of
# caching tasks with side effects. To enable caching and control its behavior,
# use the `cache` and `cache_version` parameters when constructing a task.
# `cache` is a switch to enable or disable the cache, and `cache_version`
# pertains to the version of the cache.
# `cache_version` field indicates that the task functionality has changed.
# Bumping the `cache_version` is akin to invalidating the cache.
<<<<<<< HEAD
# You can manually update this version and Flyte caches the next execution instead of relying on the old cache.


# %%
=======
# You can manually update this version and Flyte caches the next execution
# instead of relying on the old cache.
>>>>>>> 83c7a598
@task(cache=True, cache_version="1.0")  # noqa: F841
def square(n: int) -> int:
    """
     Parameters:
        n (int): name of the parameter for the task will be derived from the name of the input variable.
                 The type will be automatically deduced to ``Types.Integer``.

    Return:
        int: The label for the output will be automatically assigned, and the type will be deduced from the annotation.

    """
    return n * n


<<<<<<< HEAD
# %% [markdown]
# In the above example, calling `square(n=2)` twice (even if it's across different executions or different workflows) will only execute the multiplication operation once.
# The next time, the output will be made available immediately since it is captured from the previous execution with the same inputs.

# %% [markdown]
# If in a subsequent code update, you update the signature of the task to return the original number along with the result, it'll automatically invalidate the cache (even though the cache version remains the same).
#
# ```python
# @task(cache=True, cache_version="1.0")
# def square(n: int) -> Tuple[int, int]:
#     ...
# ```

# %% [markdown]
# :::{note}
# If the user changes the task interface in any way (such as adding, removing, or editing inputs/outputs), Flyte treats that as a task functionality change. In the subsequent execution, Flyte runs the task and stores the outputs as newly cached values.
# :::
#
# ## How Does Caching Work?
#
# Caching is implemented differently depending on the mode the user is running, i.e. whether they are running locally or using remote Flyte.
#
# ### How Does Remote Caching Work?
#
# The cache keys for remote task execution are composed of **Project**, **Domain**, **Cache Version**, **Task Signature**, and **Inputs** associated with the execution of the task, as per the following definitions:
#
# - **Project:** A task run under one project cannot use the cached task execution from another project which would cause inadvertent results between project teams that could result in data corruption.
# - **Domain:** To separate test, staging, and production data, task executions are not shared across these environments.
# - **Cache Version:** When task functionality changes, you can change the `cache_version` of the task. Flyte will know not to use older cached task executions and create a new cache entry on the subsequent execution.
# - **Task Signature:** The cache is specific to the task signature associated with the execution. The signature constitutes the task name, input parameter names/types, and the output parameter name/type.
# - **Task Input Values:** A well-formed Flyte task always produces deterministic outputs. This means, given a set of input values, every execution should have identical outputs. When task execution is cached, the input values are part of the cache key.
#
# The remote cache for a particular task is invalidated in two ways:
#
# 1. Modifying the `cache_version`;
# 2. Updating the task signature.
#
# :::{note}
# Task executions can be cached across different versions of the task because a change in SHA does not necessarily mean that it correlates to a change in the task functionality.
# :::
#
# ### How Does Local Caching Work?
#
# The flytekit package uses the [diskcache](https://github.com/grantjenks/python-diskcache) package, specifically [diskcache.Cache](http://www.grantjenks.com/docs/diskcache/tutorial.html#cache), to aid in the memoization of task executions. The results of local task executions are stored under `~/.flyte/local-cache/` and cache keys are composed of **Cache Version**, **Task Signature**, and **Task Input Values**.
#
# Similar to the remote case, a local cache entry for a task will be invalidated if either the `cache_version` or the task signature is modified. In addition, the local cache can also be emptied by running the following command: `pyflyte local-cache clear`, which essentially obliterates the contents of the `~/.flyte/local-cache/` directory.
#
# :::{note}
# The format used by the store is opaque and not meant to be inspectable.
# :::
#
# (cache-offloaded-objects)=
#
# ## Caching of Non-flyte Offloaded Objects
#
# The default behavior displayed by Flyte's memoization feature might not match the user intuition. For example, this code makes use of pandas dataframes:


# %%
=======
# Caching of Non-flyte Offloaded Objects
# The default behavior displayed by Flyte's memoization feature might not
# match the user intuition. For example, this code makes use of pandas dataframes:
>>>>>>> 83c7a598
@task
def foo(a: int, b: str) -> pandas.DataFrame:
    df = pandas.DataFrame(...)
    ...
    return df


@task(cache=True, cache_version="1.0")
def bar(df: pandas.DataFrame) -> int:
    ...


@workflow
def wf(a: int, b: str):
    df = foo(a=a, b=b)
    v = bar(df=df)  # noqa: F841


<<<<<<< HEAD
# %% [markdown]
# If run twice with the same inputs, one would expect that `bar` would trigger a cache hit, but it turns out that's not the case because of how dataframes are represented in Flyte.
# However, with release 1.2.0, Flyte provides a new way to control memoization behavior of literals. This is done via a `typing.Annotated` call on the task signature.
# For example, in order to cache the result of calls to `bar`, you can rewrite the code above like this:


# %%
=======
# If run twice with the same inputs, one would expect that `bar` would trigger
# a cache hit, but it turns out that's not the case because of how dataframes
# are represented in Flyte.
# However, with release 1.2.0, Flyte provides a new way to control memoization
# behavior of literals. This is done via a `typing.Annotated` call on the task signature.
# For example, in order to cache the result of calls to `bar`,
# you can rewrite the code above like this:
>>>>>>> 83c7a598
def hash_pandas_dataframe(df: pandas.DataFrame) -> str:
    return str(pandas.util.hash_pandas_object(df))


@task
def foo_1(  # noqa: F811
    a: int,
    b: str,  # noqa: F821
) -> Annotated[pandas.DataFrame, HashMethod(hash_pandas_dataframe)]:  # noqa: F821  # noqa: F821
    df = pandas.DataFrame(...)  # noqa: F821
    ...
    return df


@task(cache=True, cache_version="1.0")  # noqa: F811
def bar_1(df: pandas.DataFrame) -> int:  # noqa: F811
    ...  # noqa: F811


@workflow
def wf_1(a: int, b: str):  # noqa: F811
    df = foo(a=a, b=b)  # noqa: F811
    v = bar(df=df)  # noqa: F841


# How caching of offloaded objects works
# Recall how task input values are taken into account to derive a cache key.
# This is done by turning the literal representation into a string and using
# that string as part of the cache key. In the case of dataframes annotated
# with `HashMethod` we use the hash as the representation of the Literal.
# In other words, the literal hash is used in the cache key.
#
# This feature also works in local execution.
<<<<<<< HEAD

# %% [markdown]
# Here's a complete example of the feature:
#


# %%
=======
# Here's a complete example of the feature
>>>>>>> 83c7a598
def hash_pandas_dataframe(df: pandas.DataFrame) -> str:
    return str(pandas.util.hash_pandas_object(df))


@task
def uncached_data_reading_task() -> Annotated[pandas.DataFrame, HashMethod(hash_pandas_dataframe)]:
    return pandas.DataFrame({"column_1": [1, 2, 3]})


@task(cache=True, cache_version="1.0")
def cached_data_processing_task(df: pandas.DataFrame) -> pandas.DataFrame:
    time.sleep(1)
    return df * 2


@task
def compare_dataframes(df1: pandas.DataFrame, df2: pandas.DataFrame):
    assert df1.equals(df2)


@workflow
def cached_dataframe_wf():
    raw_data = uncached_data_reading_task()

    # Execute `cached_data_processing_task` twice, but force those
    # two executions to happen serially to demonstrate how the second run
    # hits the cache.
    t1_node = create_node(cached_data_processing_task, df=raw_data)
    t2_node = create_node(cached_data_processing_task, df=raw_data)
    t1_node >> t2_node

    # Confirm that the dataframes actually match
    compare_dataframes(df1=t1_node.o0, df2=t2_node.o0)


if __name__ == "__main__":
    df1 = cached_dataframe_wf()
    print(f"Running cached_dataframe_wf once : {df1}")<|MERGE_RESOLUTION|>--- conflicted
+++ resolved
@@ -17,15 +17,8 @@
 # pertains to the version of the cache.
 # `cache_version` field indicates that the task functionality has changed.
 # Bumping the `cache_version` is akin to invalidating the cache.
-<<<<<<< HEAD
-# You can manually update this version and Flyte caches the next execution instead of relying on the old cache.
-
-
-# %%
-=======
 # You can manually update this version and Flyte caches the next execution
 # instead of relying on the old cache.
->>>>>>> 83c7a598
 @task(cache=True, cache_version="1.0")  # noqa: F841
 def square(n: int) -> int:
     """
@@ -40,71 +33,9 @@
     return n * n
 
 
-<<<<<<< HEAD
-# %% [markdown]
-# In the above example, calling `square(n=2)` twice (even if it's across different executions or different workflows) will only execute the multiplication operation once.
-# The next time, the output will be made available immediately since it is captured from the previous execution with the same inputs.
-
-# %% [markdown]
-# If in a subsequent code update, you update the signature of the task to return the original number along with the result, it'll automatically invalidate the cache (even though the cache version remains the same).
-#
-# ```python
-# @task(cache=True, cache_version="1.0")
-# def square(n: int) -> Tuple[int, int]:
-#     ...
-# ```
-
-# %% [markdown]
-# :::{note}
-# If the user changes the task interface in any way (such as adding, removing, or editing inputs/outputs), Flyte treats that as a task functionality change. In the subsequent execution, Flyte runs the task and stores the outputs as newly cached values.
-# :::
-#
-# ## How Does Caching Work?
-#
-# Caching is implemented differently depending on the mode the user is running, i.e. whether they are running locally or using remote Flyte.
-#
-# ### How Does Remote Caching Work?
-#
-# The cache keys for remote task execution are composed of **Project**, **Domain**, **Cache Version**, **Task Signature**, and **Inputs** associated with the execution of the task, as per the following definitions:
-#
-# - **Project:** A task run under one project cannot use the cached task execution from another project which would cause inadvertent results between project teams that could result in data corruption.
-# - **Domain:** To separate test, staging, and production data, task executions are not shared across these environments.
-# - **Cache Version:** When task functionality changes, you can change the `cache_version` of the task. Flyte will know not to use older cached task executions and create a new cache entry on the subsequent execution.
-# - **Task Signature:** The cache is specific to the task signature associated with the execution. The signature constitutes the task name, input parameter names/types, and the output parameter name/type.
-# - **Task Input Values:** A well-formed Flyte task always produces deterministic outputs. This means, given a set of input values, every execution should have identical outputs. When task execution is cached, the input values are part of the cache key.
-#
-# The remote cache for a particular task is invalidated in two ways:
-#
-# 1. Modifying the `cache_version`;
-# 2. Updating the task signature.
-#
-# :::{note}
-# Task executions can be cached across different versions of the task because a change in SHA does not necessarily mean that it correlates to a change in the task functionality.
-# :::
-#
-# ### How Does Local Caching Work?
-#
-# The flytekit package uses the [diskcache](https://github.com/grantjenks/python-diskcache) package, specifically [diskcache.Cache](http://www.grantjenks.com/docs/diskcache/tutorial.html#cache), to aid in the memoization of task executions. The results of local task executions are stored under `~/.flyte/local-cache/` and cache keys are composed of **Cache Version**, **Task Signature**, and **Task Input Values**.
-#
-# Similar to the remote case, a local cache entry for a task will be invalidated if either the `cache_version` or the task signature is modified. In addition, the local cache can also be emptied by running the following command: `pyflyte local-cache clear`, which essentially obliterates the contents of the `~/.flyte/local-cache/` directory.
-#
-# :::{note}
-# The format used by the store is opaque and not meant to be inspectable.
-# :::
-#
-# (cache-offloaded-objects)=
-#
-# ## Caching of Non-flyte Offloaded Objects
-#
-# The default behavior displayed by Flyte's memoization feature might not match the user intuition. For example, this code makes use of pandas dataframes:
-
-
-# %%
-=======
 # Caching of Non-flyte Offloaded Objects
 # The default behavior displayed by Flyte's memoization feature might not
 # match the user intuition. For example, this code makes use of pandas dataframes:
->>>>>>> 83c7a598
 @task
 def foo(a: int, b: str) -> pandas.DataFrame:
     df = pandas.DataFrame(...)
@@ -123,15 +54,6 @@
     v = bar(df=df)  # noqa: F841
 
 
-<<<<<<< HEAD
-# %% [markdown]
-# If run twice with the same inputs, one would expect that `bar` would trigger a cache hit, but it turns out that's not the case because of how dataframes are represented in Flyte.
-# However, with release 1.2.0, Flyte provides a new way to control memoization behavior of literals. This is done via a `typing.Annotated` call on the task signature.
-# For example, in order to cache the result of calls to `bar`, you can rewrite the code above like this:
-
-
-# %%
-=======
 # If run twice with the same inputs, one would expect that `bar` would trigger
 # a cache hit, but it turns out that's not the case because of how dataframes
 # are represented in Flyte.
@@ -139,7 +61,6 @@
 # behavior of literals. This is done via a `typing.Annotated` call on the task signature.
 # For example, in order to cache the result of calls to `bar`,
 # you can rewrite the code above like this:
->>>>>>> 83c7a598
 def hash_pandas_dataframe(df: pandas.DataFrame) -> str:
     return str(pandas.util.hash_pandas_object(df))
 
@@ -173,17 +94,7 @@
 # In other words, the literal hash is used in the cache key.
 #
 # This feature also works in local execution.
-<<<<<<< HEAD
-
-# %% [markdown]
-# Here's a complete example of the feature:
-#
-
-
-# %%
-=======
 # Here's a complete example of the feature
->>>>>>> 83c7a598
 def hash_pandas_dataframe(df: pandas.DataFrame) -> str:
     return str(pandas.util.hash_pandas_object(df))
 
