--- conflicted
+++ resolved
@@ -120,25 +120,4 @@
     flytekit.Deck(
         "Table Renderer",
         TableRenderer().to_html(df=pd.DataFrame(data={"col1": [1, 2], "col2": [3, 4]}), table_width=50),
-<<<<<<< HEAD
-=======
-    )
-
-
-# #### Source code renderer converts source code to HTML
-# and renders it as a Unicode string on the deck.
-import inspect
-
-from flytekit.deck.renderer import SourceCodeRenderer
-
-
-@task(enable_deck=True)
-def source_code_renderer() -> None:
-    file_path = inspect.getsourcefile(frame_renderer.__wrapped__)
-    with open(file_path, "r") as f:
-        source_code = f.read()
-    flytekit.Deck(
-        "Source Code Renderer",
-        SourceCodeRenderer().to_html(source_code),
->>>>>>> 374093af
     )