--- conflicted
+++ resolved
@@ -11,11 +11,7 @@
 
 import flytekit
 from flytekit import Resources, task, workflow
-<<<<<<< HEAD
-from flytekitplugins.spark import DatabricksV2
-=======
 from flytekitplugins.spark import DatabricksV2 as Databricks
->>>>>>> b7b0f7a4
 
 
 # %% [markdown]
