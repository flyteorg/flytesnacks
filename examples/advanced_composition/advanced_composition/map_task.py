--- conflicted
+++ resolved
@@ -15,35 +15,11 @@
     return map_task(detect_anomalies)(data_point=data)
 
 
-<<<<<<< HEAD
-
-# %%
-@workflow
-def my_map_workflow(a: List[int]) -> str:
-    mapped_out = map_task(a_mappable_task)(a=a).with_overrides(
-        requests=Resources(mem="300Mi"),
-        limits=Resources(mem="500Mi"),
-        retries=1,
-    )
-    coalesced = coalesce(b=mapped_out)
-    return coalesced
-
-
-# %% [markdown]
-# Finally, you can run the workflow locally.
-# %%
-=======
->>>>>>> 83c7a598
 if __name__ == "__main__":
     print(f"Anomalies Detected: {map_workflow()}")
 
 
-<<<<<<< HEAD
-
-# %% [markdown]
-=======
 # Example 2
->>>>>>> 83c7a598
 # When defining a map task, avoid calling other tasks in it. Flyte
 # can't accurately register tasks that call other tasks. While Flyte
 # will correctly execute a task that calls other tasks, it will not be
@@ -64,26 +40,8 @@
     return stringified
 
 
-<<<<<<< HEAD
-# %% [markdown]
-# By default, the map task utilizes the Kubernetes Array plugin for execution.
-# However, map tasks can also be run on alternate execution backends.
-# For example, you can configure the map task to run on [AWS Batch](https://docs.flyte.org/en/latest/deployment/plugin_setup/aws/batch.html#deployment-plugin-setup-aws-array),
-# a provisioned service that offers scalability for handling large-scale tasks.
-
-# %% [markdown]
-# ## Map a Task with Multiple Inputs
-#
-# You might need to map a task with multiple inputs.
-#
-# For instance, consider a task that requires three inputs.
-
-
-# %%
-=======
 # Example 3
 # Map a task with multiple inputs
->>>>>>> 83c7a598
 @task
 def multi_input_task(quantity: int, price: float, shipping: float) -> float:
     return quantity * price * shipping
@@ -100,16 +58,8 @@
     return map_task(partial_task)(quantity=list_q)
 
 
-<<<<<<< HEAD
-# %% [markdown]
-# Another possibility is to bind the outputs of a task to partials.
-
-
-# %%
-=======
 # Example 5
 # Bind the outputs of a task to partials
->>>>>>> 83c7a598
 @task
 def get_price() -> float:
     return 7.0
@@ -122,16 +72,8 @@
     return map_task(partial_task)(quantity=list_q)
 
 
-<<<<<<< HEAD
-# %% [markdown]
-# You can also provide multiple lists as input to a ``map_task``.
-
-
-# %%
-=======
 # Example 6
 # Provide multiple lists as input to a `map_task`
->>>>>>> 83c7a598
 @workflow
 def map_workflow_with_lists(
     list_q: list[int] = [1, 2, 3, 4, 5], list_p: list[float] = [6.0, 9.0, 8.7, 6.5, 1.2], s: float = 6.0
