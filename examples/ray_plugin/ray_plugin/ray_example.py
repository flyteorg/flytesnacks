# %% [markdown]
# # Running Ray Tasks
#
# The Ray task offers the capability to execute a Ray job either on a pre-existing Ray cluster
# or by creating a new Ray cluster using the Ray operator.
#
# :::{Warning}
# **Version Compatibility**
# - flyte >= 1.11.1-b1 only works with kuberay 1.1.0
# - Although flyte < 1.11.0 can work with kuberay 0.6.0 and 1.1.0, we strongly recommend upgrading to the latest flyte and kuberay 1.1.0 for stability and usability
# :::
#
# To begin, load the libraries.
# %%
import typing

from flytekit import ImageSpec, Resources, task, workflow

# %% [markdown]
# Create an `ImageSpec` to encompass all the dependencies needed for the Ray task.
# :::{important}
# Replace `ghcr.io/flyteorg` with a container registry you've access to publish to.
# To upload the image to the local registry in the demo cluster, indicate the registry as `localhost:30000`.
# :::
# %%
custom_image = ImageSpec(
    registry="ghcr.io/flyteorg",
    packages=["flytekitplugins-ray"],
    # kuberay operator needs wget for readiness probe.
    apt_packages=["wget"],
)

import ray
from flytekit.models.task import K8sPod
from flytekitplugins.ray import HeadNodeConfig, RayJobConfig, WorkerNodeConfig


# %% [markdown]
# In this example, we define a [remote function](https://docs.ray.io/en/latest/ray-core/tasks.html#tasks)
# that will be executed asynchronously in the Ray cluster.
# %%
@ray.remote
def f(x):
    return x * x


# %% [markdown]
# Include both {py:class}`~flytekitplugins.ray.HeadNodeConfig` and
# {py:class}`~flytekitplugins.ray.WorkerNodeConfig` in {py:class}`~flytekitplugins.ray.RayJobConfig`.
# These configurations will subsequently be employed by the Ray operator to establish a Ray cluster before task execution.
#
# Here's a breakdown of the parameters:
#
# - `ray_start_params`: These are the [parameters](https://docs.ray.io/en/latest/ray-core/api/doc/ray.init.html)
#   used in the Ray `init` method, encompassing the address and object-store-memory settings.
# - `replicas`: Specifies the desired number of replicas for the worker group. The default is 1.
# - `group_name`: A RayCluster can host multiple worker groups, each differentiated by its name.
# - `runtime_env`: The [runtime environment](https://docs.ray.io/en/latest/ray-core/handling-dependencies.html#runtime-environments)
# - `enable_autoscaling`: Enable [Ray Autoscaler](https://docs.ray.io/en/latest/cluster/kubernetes/user-guides/configuring-autoscaling.html)
# - `ttl_seconds_after_finished`: Shutdown Ray cluster after 1 hour of inactivity.
#   definition outlines the necessary dependencies for your Ray application to function.
#   This environment is dynamically installed on the cluster at runtime.
# %%
ray_config = RayJobConfig(
    head_node_config=HeadNodeConfig(ray_start_params={"log-color": "True"}),
    worker_node_config=[WorkerNodeConfig(group_name="ray-group", replicas=1)],
    runtime_env={"pip": ["numpy", "pandas"]},  # or runtime_env="./requirements.txt"
    enable_autoscaling=True,
    shutdown_after_job_finishes=True,
    ttl_seconds_after_finished=3600,
)


# %% [markdown]
# Create a Ray task. The task is invoked on the Ray head node, while `f.remote(i)` executes asynchronously on distinct Ray workers.
# %%
@task(
    task_config=ray_config,
    requests=Resources(mem="2Gi", cpu="2"),
    container_image=custom_image,
)
def ray_task(n: int) -> typing.List[int]:
    futures = [f.remote(i) for i in range(n)]
    return ray.get(futures)


# %% [markdown]
# :::{note}
<<<<<<< HEAD
# The `Resources` section here is utilized to specify the resources allocated to all Ray components like head, worker & driver pods.
# %% [markdown]
# For more fine grain resource allocation, you are able to set the resources for Ray head & worker pods by setting `requests` and/or `limits` for the respective config.
# %%
ray_config = RayJobConfig(
    head_node_config=HeadNodeConfig(ray_start_params={"log-color": "True"}, requests=Resources(cpu="1", mem="2Gi")),
    worker_node_config=[
        WorkerNodeConfig(
            group_name="ray-group",
            replicas=1,
            requests=Resources(cpu="2", mem="2Gi"),
            limits=Resources(cpu="3", mem="6Gi"),
        )
    ],
    runtime_env={"pip": ["numpy", "pandas"]},  # or runtime_env="./requirements.txt"
    enable_autoscaling=True,
    shutdown_after_job_finishes=True,
    ttl_seconds_after_finished=3600,
)


=======
# By default, the `Resources` section here is utilized to specify the resources allocated to the head and worker nodes as well
# as the submitter pod.
# :::
#
>>>>>>> a3a71f1f
# Lastly, define a workflow to call the Ray task.
# %%
@workflow
def ray_workflow(n: int) -> typing.List[int]:
    return ray_task(n=n)


# %% [markdown]
# You have the option to execute the code locally,
# during which Flyte generates a self-contained Ray cluster on your local environment.
# %%
if __name__ == "__main__":
    print(ray_workflow(n=10))

# %% [markdown]
# ## Ray Head & Worker Node Customization
#
# By default, the Ray plugin will base much of the configuration for the Ray head and worker node pods
# based on the Ray job submitter pod which is derived from the task decorator. In some cases it is useful to
# customize the Ray head and worker node pods and the Ray plugin supports this with optional `k8s_pod` arguments for
# both the {py:class}`~flytekitplugins.ray.HeadNodeConfig` and {py:class}`~flytekitplugins.ray.WorkerNodeConfig` classes.
#
# This argument allows users to pass in a completely customized pod template. The Ray plugin will use the following
# configurations if there are defined in the pod template:
#
# - Container resource requests (can also be set with the `requests` helper method)
# - Container resource limits (can also be set with the `limits` helper method)
# - Pod runtime class name
#
# :::{note}
# Containers in the pod template must match the target container name for the Ray cluster node (ie. ray-head or
# ray worker). Otherwise, the customized configuration will not take effect.
# :::
# %%
head_pod_spec = {
    "containers": [
        {
            "name": "ray-head",
            "resources": {"requests": {"cpu": "1", "memory": "4Gi"}, "limits": {"cpu": "1", "memory": "4Gi"}},
        }
    ]
}
worker_pod_spec = {
    "runtimeClassName": "nvidia-cdi",
    "containers": [
        {
            "name": "ray-worker",
            "resources": {
                "requests": {"cpu": "1", "memory": "3Gi", "nvidia.com/gpu": "5"},
                "limits": {"cpu": "1", "memory": "3Gi", "nvidia.com/gpu": "5"},
            },
        }
    ],
}

ray_config = RayJobConfig(
    head_node_config=HeadNodeConfig(ray_start_params={"log-color": "True"}, k8s_pod=K8sPod(pod_spec=head_pod_spec)),
    worker_node_config=[
        WorkerNodeConfig(group_name="ray-group-a", replicas=4, k8s_pod=K8sPod(pod_spec=worker_pod_spec))
    ],
    runtime_env={"pip": ["numpy", "pandas"]},  # or runtime_env="./requirements.txt"
    shutdown_after_job_finishes=True,
    ttl_seconds_after_finished=3600,
)

# %% [markdown]
# ## Troubleshoot
#
# If you observe that the head and worker pods are not being generated, you need to ensure that `ray[default]` is installed since it supports
# the cluster and dashboard launcher.
#
# Another potential error might involve ingress issues, as indicated in the kuberay-operator logs.
# If you encounter an error resembling the following:
#
# ````
# ERROR controllers.RayCluster Ingress create error!
# {
#     "Ingress.Error": "Internal error occurred: failed calling webhook "validate.nginx.ingress.kubernetes.io": failed to call webhook: Post "<https://nginx-ingress-ingress-nginx-controller-admission.default.svc:443/networking/v1/ingresses?timeout=10s>": no endpoints available for service "nginx-ingress-ingress-nginx-controller-admission"",
#     "error": "Internal error occurred: failed calling webhook "validate.nginx.ingress.kubernetes.io": failed to call webhook: Post "<https://nginx-ingress-ingress-nginx-controller-admission.default.svc:443/networking/v1/ingresses?timeout=10s>": no endpoints available for service "nginx-ingress-ingress-nginx-controller-admission""
# }
# ````
#
# You must ensure that the ingress controller is [installed](https://docs.flyte.org/en/latest/deployment/gcp/manual.html#ingress).<|MERGE_RESOLUTION|>--- conflicted
+++ resolved
@@ -86,7 +86,6 @@
 
 # %% [markdown]
 # :::{note}
-<<<<<<< HEAD
 # The `Resources` section here is utilized to specify the resources allocated to all Ray components like head, worker & driver pods.
 # %% [markdown]
 # For more fine grain resource allocation, you are able to set the resources for Ray head & worker pods by setting `requests` and/or `limits` for the respective config.
@@ -107,13 +106,6 @@
     ttl_seconds_after_finished=3600,
 )
 
-
-=======
-# By default, the `Resources` section here is utilized to specify the resources allocated to the head and worker nodes as well
-# as the submitter pod.
-# :::
-#
->>>>>>> a3a71f1f
 # Lastly, define a workflow to call the Ray task.
 # %%
 @workflow
@@ -127,57 +119,6 @@
 # %%
 if __name__ == "__main__":
     print(ray_workflow(n=10))
-
-# %% [markdown]
-# ## Ray Head & Worker Node Customization
-#
-# By default, the Ray plugin will base much of the configuration for the Ray head and worker node pods
-# based on the Ray job submitter pod which is derived from the task decorator. In some cases it is useful to
-# customize the Ray head and worker node pods and the Ray plugin supports this with optional `k8s_pod` arguments for
-# both the {py:class}`~flytekitplugins.ray.HeadNodeConfig` and {py:class}`~flytekitplugins.ray.WorkerNodeConfig` classes.
-#
-# This argument allows users to pass in a completely customized pod template. The Ray plugin will use the following
-# configurations if there are defined in the pod template:
-#
-# - Container resource requests (can also be set with the `requests` helper method)
-# - Container resource limits (can also be set with the `limits` helper method)
-# - Pod runtime class name
-#
-# :::{note}
-# Containers in the pod template must match the target container name for the Ray cluster node (ie. ray-head or
-# ray worker). Otherwise, the customized configuration will not take effect.
-# :::
-# %%
-head_pod_spec = {
-    "containers": [
-        {
-            "name": "ray-head",
-            "resources": {"requests": {"cpu": "1", "memory": "4Gi"}, "limits": {"cpu": "1", "memory": "4Gi"}},
-        }
-    ]
-}
-worker_pod_spec = {
-    "runtimeClassName": "nvidia-cdi",
-    "containers": [
-        {
-            "name": "ray-worker",
-            "resources": {
-                "requests": {"cpu": "1", "memory": "3Gi", "nvidia.com/gpu": "5"},
-                "limits": {"cpu": "1", "memory": "3Gi", "nvidia.com/gpu": "5"},
-            },
-        }
-    ],
-}
-
-ray_config = RayJobConfig(
-    head_node_config=HeadNodeConfig(ray_start_params={"log-color": "True"}, k8s_pod=K8sPod(pod_spec=head_pod_spec)),
-    worker_node_config=[
-        WorkerNodeConfig(group_name="ray-group-a", replicas=4, k8s_pod=K8sPod(pod_spec=worker_pod_spec))
-    ],
-    runtime_env={"pip": ["numpy", "pandas"]},  # or runtime_env="./requirements.txt"
-    shutdown_after_job_finishes=True,
-    ttl_seconds_after_finished=3600,
-)
 
 # %% [markdown]
 # ## Troubleshoot
