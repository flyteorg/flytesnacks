# %% [markdown]
# # Running Ray Tasks
#
<<<<<<< HEAD
# To begin, load the libraries.
=======
# The Ray task offers the capability to execute a Ray job either on a pre-existing Ray cluster or by creating a new Ray cluster using the Ray operator.
#
# Let's begin with an example to demonstrate the usage of the Ray task.
#
# :::{Warning}
# **Known Bugs and Compatibility Issue with Kuberay Operator Versions**
# Please note that there have been reports of various bugs and compatibility issues with recent versions of the Kuberay operator.
# - Kuberay Operator Version 0.4: In this version, the reconcile logic of the operator was changed. As a result, when running a Ray job, the status of the job will always remain "pending." It is important to note that this change was not thoroughly tested by the Kuberay community before its release.
# - Kuberay Operator Version 0.5: In this version, an init container is injected into the worker nodes. However, the operator failed to set the required resource limits (CPU, memory) for this init container. Consequently, running Ray jobs becomes problematic in Flyte because Kubernetes imposes resource quotas in every project-domain namespace, and these quotas necessitate that every container sets the CPU and memory limits.
#
# **Given these issues, it is crucial to be aware that the current Ray extension is compatible only with version 0.3.0 of the Kuberay operator.** It is recommended to use this specific version to ensure the proper functioning of the Ray extension.
# :::

# %% [markdown]
# First, import the required libraries.
>>>>>>> bcd56245
# %%
import typing

import ray
from flytekit import Resources, task, workflow, ImageSpec
from flytekitplugins.ray import HeadNodeConfig, RayJobConfig, WorkerNodeConfig

# %% [markdown]
# Create an `ImageSpec` to encompass all the dependencies needed for the Ray task.
# %%
custom_image = ImageSpec(
    name="ray-flyte-plugin",
    registry="localhost:30080",
    packages=["flytekitplugins-ray"],
)


# %% [markdown]
<<<<<<< HEAD
# In this example, we define a [remote function](https://docs.ray.io/en/latest/ray-core/tasks.html#tasks)
# that will be executed asynchronously in the Ray cluster.
=======
# Create a Ray example where a [remote function](https://docs.ray.io/en/latest/ray-core/tasks.html#tasks) is defined, which will be executed asynchronously in the Ray cluster.
>>>>>>> bcd56245
# %%
@ray.remote
def f(x):
    return x * x


# %% [markdown]
<<<<<<< HEAD
# Include both {py:class}`~flytekitplugins.ray.HeadNodeConfig` and
# {py:class}`~flytekitplugins.ray.WorkerNodeConfig` in {py:class}`~flytekitplugins.ray.RayJobConfig`.
# These configurations will subsequently be employed by the Ray operator to establish a Ray cluster before task execution.
#
# Here's a breakdown of the parameters:
#
# - `ray_start_params`: These are the [parameters](https://docs.ray.io/en/latest/ray-core/api/doc/ray.init.html)
#   used in the Ray `init` method, encompassing the address and object-store-memory settings.
# - `replicas`: Specifies the desired number of replicas for the worker group. The default is 1.
# - `group_name`: A RayCluster can host multiple worker groups, each differentiated by its name.
# - `runtime_env`: The [runtime environment](https://docs.ray.io/en/latest/ray-core/handling-dependencies.html#runtime-environments)
#   definition outlines the necessary dependencies for your Ray application to function.
#   This environment is dynamically installed on the cluster at runtime.
=======
# Prepare a `HeadNodeConfig` and `WorkerNodeConfig` for the Ray job, which will be utilized by the Ray operator to launch a Ray cluster prior to executing the task.
# * `ray_start_params`: [RayStartParams](https://docs.ray.io/en/latest/ray-core/package-ref.html#ray-start) are the parameters used in the start command, such as the address and object-store-memory.
# * `replicas`: Specifies the desired number of replicas for the worker group. The default value is 1.
# * `group_name`: A Ray cluster can consist of multiple worker groups, distinguished by their respective names.
# * `runtime_env`: A [runtime environment](https://docs.ray.io/en/latest/ray-core/handling-dependencies.html#runtime-environments) defines the dependencies necessary for your Ray application to run. These dependencies are dynamically installed on the cluster at runtime.
>>>>>>> bcd56245
# %%
ray_config = RayJobConfig(
    head_node_config=HeadNodeConfig(ray_start_params={"log-color": "True"}),
    worker_node_config=[WorkerNodeConfig(group_name="ray-group", replicas=1)],
    runtime_env={"pip": ["numpy", "pandas"]},  # or runtime_env="./requirements.txt"
)


# %% [markdown]
<<<<<<< HEAD
# Create a Ray task. The task is invoked on the Ray head node, while `f.remote(i)` executes asynchronously on distinct Ray workers.
=======
# To execute the Ray tasks, utilize [Ray job submission](https://docs.ray.io/en/latest/cluster/job-submission.html#job-submission-architecture) architecture.
# The `ray_task` function will be invoked on the Ray head node, while `f.remote(i)` will be asynchronously executed on individual Ray workers.
#
# :::{note}
# `Resources` configuration is employed to specify the resource requirements for the worker nodes.
# :::
>>>>>>> bcd56245
# %%
@task(
    task_config=ray_config,
    requests=Resources(mem="2Gi", cpu="2"),
    container_image=custom_image,
)
def ray_task(n: int) -> typing.List[int]:
    futures = [f.remote(i) for i in range(n)]
    return ray.get(futures)


# %% [markdown]
<<<<<<< HEAD
# :::{note}
# The `Resources` section here is utilized to specify the resources allocated to the worker nodes.
# :::
#
# Lastly, define a workflow to call the Ray task.
=======
# Finally establish a workflow to call the `ray_task`.
>>>>>>> bcd56245
# %%
@workflow
def ray_workflow(n: int) -> typing.List[int]:
    return ray_task(n=n)


# %% [markdown]
<<<<<<< HEAD
# You have the option to execute the code locally,
# during which Flyte generates a self-contained Ray cluster on your local environment.
=======
# Execute the code locally, wherein Flyte generates a self-contained Ray cluster locally.
>>>>>>> bcd56245
# %%
if __name__ == "__main__":
    print(ray_workflow(n=10))

# %% [markdown]
# ## Troubleshoot
#
<<<<<<< HEAD
# If you observe that the head and worker pods are not being generated, you need to ensure that `ray[default]` is installed since it supports
# the cluster and dashboard launcher.
#
# Another potential error might involve ingress issues, as indicated in the kuberay-operator logs.
# If you encounter an error resembling the following:
=======
# If you encounter the situation where the head and worker pods are not being created, ensure that the ``ray[default]`` package is installed since it supports the cluster and dashboard launcher.
#
# Another potential error you may come across is related to ingress errors in the kuberay-operator logs. If you observe an error message similar to the following:
>>>>>>> bcd56245
#
# ````
# ERROR controllers.RayCluster Ingress create error!
# {
#     "Ingress.Error": "Internal error occurred: failed calling webhook "validate.nginx.ingress.kubernetes.io": failed to call webhook: Post "<https://nginx-ingress-ingress-nginx-controller-admission.default.svc:443/networking/v1/ingresses?timeout=10s>": no endpoints available for service "nginx-ingress-ingress-nginx-controller-admission"",
#     "error": "Internal error occurred: failed calling webhook "validate.nginx.ingress.kubernetes.io": failed to call webhook: Post "<https://nginx-ingress-ingress-nginx-controller-admission.default.svc:443/networking/v1/ingresses?timeout=10s>": no endpoints available for service "nginx-ingress-ingress-nginx-controller-admission""
# }
# ````
#
<<<<<<< HEAD
# You must ensure that the ingress controller is [installed](https://docs.flyte.org/en/latest/deployment/gcp/manual.html#ingress).
=======
# You need to ensure that the ingress controller is properly installed. Refer to the documentation on how to install the ingress controller: [Installation Guide](https://docs.flyte.org/en/latest/deployment/gcp/manual.html#ingress).
>>>>>>> bcd56245
<|MERGE_RESOLUTION|>--- conflicted
+++ resolved
@@ -1,25 +1,26 @@
 # %% [markdown]
 # # Running Ray Tasks
 #
-<<<<<<< HEAD
-# To begin, load the libraries.
-=======
-# The Ray task offers the capability to execute a Ray job either on a pre-existing Ray cluster or by creating a new Ray cluster using the Ray operator.
-#
-# Let's begin with an example to demonstrate the usage of the Ray task.
+# The Ray task offers the capability to execute a Ray job either on a pre-existing Ray cluster
+# or by creating a new Ray cluster using the Ray operator.
 #
 # :::{Warning}
 # **Known Bugs and Compatibility Issue with Kuberay Operator Versions**
 # Please note that there have been reports of various bugs and compatibility issues with recent versions of the Kuberay operator.
-# - Kuberay Operator Version 0.4: In this version, the reconcile logic of the operator was changed. As a result, when running a Ray job, the status of the job will always remain "pending." It is important to note that this change was not thoroughly tested by the Kuberay community before its release.
-# - Kuberay Operator Version 0.5: In this version, an init container is injected into the worker nodes. However, the operator failed to set the required resource limits (CPU, memory) for this init container. Consequently, running Ray jobs becomes problematic in Flyte because Kubernetes imposes resource quotas in every project-domain namespace, and these quotas necessitate that every container sets the CPU and memory limits.
+# - Kuberay Operator Version 0.4: In this version, the reconcile logic of the operator was changed.
+#   As a result, when running a Ray job, the status of the job will always remain "pending."
+#   It is important to note that this change was not thoroughly tested by the Kuberay community before its release.
+# - Kuberay Operator Version 0.5: In this version, an init container is injected into the worker nodes.
+#   However, the operator failed to set the required resource limits (CPU, memory) for this init container.
+#   Consequently, running Ray jobs becomes problematic in Flyte because Kubernetes imposes resource quotas in every project-domain namespace,
+#   and these quotas necessitate that every container sets the CPU and memory limits.
 #
-# **Given these issues, it is crucial to be aware that the current Ray extension is compatible only with version 0.3.0 of the Kuberay operator.** It is recommended to use this specific version to ensure the proper functioning of the Ray extension.
+# **Given these issues, it is crucial to be aware that the current Ray extension is compatible only
+# with version 0.3.0 and 0.5.2+ of the Kuberay operator.** It is recommended to use this specific version to
+# ensure the proper functioning of the Ray extension.
 # :::
-
-# %% [markdown]
-# First, import the required libraries.
->>>>>>> bcd56245
+#
+# To begin, load the libraries.
 # %%
 import typing
 
@@ -38,12 +39,8 @@
 
 
 # %% [markdown]
-<<<<<<< HEAD
 # In this example, we define a [remote function](https://docs.ray.io/en/latest/ray-core/tasks.html#tasks)
 # that will be executed asynchronously in the Ray cluster.
-=======
-# Create a Ray example where a [remote function](https://docs.ray.io/en/latest/ray-core/tasks.html#tasks) is defined, which will be executed asynchronously in the Ray cluster.
->>>>>>> bcd56245
 # %%
 @ray.remote
 def f(x):
@@ -51,7 +48,6 @@
 
 
 # %% [markdown]
-<<<<<<< HEAD
 # Include both {py:class}`~flytekitplugins.ray.HeadNodeConfig` and
 # {py:class}`~flytekitplugins.ray.WorkerNodeConfig` in {py:class}`~flytekitplugins.ray.RayJobConfig`.
 # These configurations will subsequently be employed by the Ray operator to establish a Ray cluster before task execution.
@@ -65,13 +61,6 @@
 # - `runtime_env`: The [runtime environment](https://docs.ray.io/en/latest/ray-core/handling-dependencies.html#runtime-environments)
 #   definition outlines the necessary dependencies for your Ray application to function.
 #   This environment is dynamically installed on the cluster at runtime.
-=======
-# Prepare a `HeadNodeConfig` and `WorkerNodeConfig` for the Ray job, which will be utilized by the Ray operator to launch a Ray cluster prior to executing the task.
-# * `ray_start_params`: [RayStartParams](https://docs.ray.io/en/latest/ray-core/package-ref.html#ray-start) are the parameters used in the start command, such as the address and object-store-memory.
-# * `replicas`: Specifies the desired number of replicas for the worker group. The default value is 1.
-# * `group_name`: A Ray cluster can consist of multiple worker groups, distinguished by their respective names.
-# * `runtime_env`: A [runtime environment](https://docs.ray.io/en/latest/ray-core/handling-dependencies.html#runtime-environments) defines the dependencies necessary for your Ray application to run. These dependencies are dynamically installed on the cluster at runtime.
->>>>>>> bcd56245
 # %%
 ray_config = RayJobConfig(
     head_node_config=HeadNodeConfig(ray_start_params={"log-color": "True"}),
@@ -81,16 +70,7 @@
 
 
 # %% [markdown]
-<<<<<<< HEAD
 # Create a Ray task. The task is invoked on the Ray head node, while `f.remote(i)` executes asynchronously on distinct Ray workers.
-=======
-# To execute the Ray tasks, utilize [Ray job submission](https://docs.ray.io/en/latest/cluster/job-submission.html#job-submission-architecture) architecture.
-# The `ray_task` function will be invoked on the Ray head node, while `f.remote(i)` will be asynchronously executed on individual Ray workers.
-#
-# :::{note}
-# `Resources` configuration is employed to specify the resource requirements for the worker nodes.
-# :::
->>>>>>> bcd56245
 # %%
 @task(
     task_config=ray_config,
@@ -103,15 +83,11 @@
 
 
 # %% [markdown]
-<<<<<<< HEAD
 # :::{note}
 # The `Resources` section here is utilized to specify the resources allocated to the worker nodes.
 # :::
 #
 # Lastly, define a workflow to call the Ray task.
-=======
-# Finally establish a workflow to call the `ray_task`.
->>>>>>> bcd56245
 # %%
 @workflow
 def ray_workflow(n: int) -> typing.List[int]:
@@ -119,12 +95,8 @@
 
 
 # %% [markdown]
-<<<<<<< HEAD
 # You have the option to execute the code locally,
 # during which Flyte generates a self-contained Ray cluster on your local environment.
-=======
-# Execute the code locally, wherein Flyte generates a self-contained Ray cluster locally.
->>>>>>> bcd56245
 # %%
 if __name__ == "__main__":
     print(ray_workflow(n=10))
@@ -132,17 +104,11 @@
 # %% [markdown]
 # ## Troubleshoot
 #
-<<<<<<< HEAD
 # If you observe that the head and worker pods are not being generated, you need to ensure that `ray[default]` is installed since it supports
 # the cluster and dashboard launcher.
 #
 # Another potential error might involve ingress issues, as indicated in the kuberay-operator logs.
 # If you encounter an error resembling the following:
-=======
-# If you encounter the situation where the head and worker pods are not being created, ensure that the ``ray[default]`` package is installed since it supports the cluster and dashboard launcher.
-#
-# Another potential error you may come across is related to ingress errors in the kuberay-operator logs. If you observe an error message similar to the following:
->>>>>>> bcd56245
 #
 # ````
 # ERROR controllers.RayCluster Ingress create error!
@@ -152,8 +118,4 @@
 # }
 # ````
 #
-<<<<<<< HEAD
-# You must ensure that the ingress controller is [installed](https://docs.flyte.org/en/latest/deployment/gcp/manual.html#ingress).
-=======
-# You need to ensure that the ingress controller is properly installed. Refer to the documentation on how to install the ingress controller: [Installation Guide](https://docs.flyte.org/en/latest/deployment/gcp/manual.html#ingress).
->>>>>>> bcd56245
+# You must ensure that the ingress controller is [installed](https://docs.flyte.org/en/latest/deployment/gcp/manual.html#ingress).