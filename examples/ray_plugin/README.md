--- conflicted
+++ resolved
@@ -2,34 +2,20 @@
 
 # Ray
 
-<<<<<<< HEAD
 ```{eval-rst}
 .. tags:: Integration, DistributedComputing, KubernetesOperator, Advanced
-=======
-```{tags} Integration, DistributedComputing, KubernetesOperator, Advanced
-
->>>>>>> bcd56245
 ```
 
 [KubeRay](https://github.com/ray-project/kuberay) is an open-source toolkit designed to facilitate the execution of
 Ray applications on Kubernetes. It offers a range of tools that enhance the operational aspects of
 running and overseeing Ray on Kubernetes.
 
-<<<<<<< HEAD
 Key components include:
 
 - Ray Operator
 - Backend services for cluster resource creation and deletion
 - Kubectl plugin/CLI for CRD object management
 - Seamless integration of Jobs and Serving functionality with Clusters
-=======
-[KubeRay](https://github.com/ray-project/kuberay) is an open-source toolkit designed for running Ray applications on Kubernetes. It offers various tools to enhance the execution and management of Ray on Kubernetes.
-
-- Ray Operator
-- Backend services for creating and deleting cluster resources
-- Kubectl plugin/CLI for interacting with CRD objects
-- Native integration with Clusters for Job and Serving functionalities
->>>>>>> bcd56245
 
 ## Install the plugin
 
@@ -41,16 +27,9 @@
 
 To enable the plugin in the backend, refer to the instructions provided in the {std:ref}`flyte:deployment-plugin-setup-k8s` guide.
 
-Here are two quick examples that give you an overview of the integration.
-If you're interested in a more detailed exploration, please refer to the example page for further details.
-
-<<<<<<< HEAD
 ## Implementation details
 
 ### Submit a Ray job to existing cluster
-=======
-### Submitting a Ray job to an existing cluster
->>>>>>> bcd56245
 
 ```{eval-rst}
 .. testcode:: ray-quickstart-1
@@ -74,11 +53,7 @@
 
 ```
 
-<<<<<<< HEAD
 ### Create a Ray cluster managed by Flyte and run a Ray Job on the cluster
-=======
-### Creating a Ray cluster managed by Flyte and running a Ray job on it
->>>>>>> bcd56245
 
 ```{eval-rst}
 .. testcode:: ray-quickstart-2
