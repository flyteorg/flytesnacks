#
# This file is autogenerated by pip-compile with python 3.8
# To update, run:
#
#    make requirements.txt
#
altair==4.1.0
    # via great-expectations
<<<<<<< HEAD
appnope==0.1.2
    # via
    #   ipykernel
    #   ipython
argon2-cffi==21.1.0
    # via notebook
attrs==21.2.0
    # via
    #   jsonschema
    #   scantree
backcall==0.2.0
    # via ipython
backports.zoneinfo==0.2.1
    # via tzlocal
=======
argon2-cffi==21.3.0
    # via notebook
argon2-cffi-bindings==21.2.0
    # via argon2-cffi
asttokens==2.0.5
    # via stack-data
attrs==21.4.0
    # via jsonschema
backcall==0.2.0
    # via ipython
backports.zoneinfo==0.2.1
    # via
    #   pytz-deprecation-shim
    #   tzlocal
black==21.12b0
    # via ipython
>>>>>>> a995f244
bleach==4.1.0
    # via nbconvert
certifi==2021.5.30
    # via requests
cffi==1.14.6
    # via argon2-cffi
charset-normalizer==2.0.6
    # via requests
<<<<<<< HEAD
click==7.1.2
    # via
    #   flytekit
    #   great-expectations
croniter==1.0.15
    # via flytekit
cycler==0.10.0
=======
click==8.0.3
    # via
    #   black
    #   great-expectations
cycler==0.11.0
>>>>>>> a995f244
    # via matplotlib
dataclasses-json==0.5.6
    # via flytekit
debugpy==1.5.0
    # via ipykernel
decorator==5.1.0
    # via
    #   ipython
    #   retry
defusedxml==0.7.1
    # via nbconvert
deprecated==1.2.13
    # via flytekit
dirhash==0.2.1
    # via flytekit
diskcache==5.2.1
    # via flytekit
docker-image-py==0.1.12
    # via flytekit
docstring-parser==0.11
    # via flytekit
entrypoints==0.3
    # via
    #   altair
    #   jupyter-client
    #   nbconvert
<<<<<<< HEAD
flyteidl==0.20.2
    # via flytekit
flytekit==0.22.2
=======
executing==0.8.2
    # via stack-data
flytekit @ git+https://github.com/flyteorg/flytekit.git@legacy-removal
>>>>>>> a995f244
    # via
    #   -r ../../../common/requirements-common.in
    #   flytekitplugins-great-expectations
flytekitplugins-great-expectations==0.22.3
    # via -r requirements.in
great-expectations==0.13.37
    # via flytekitplugins-great-expectations
grpcio==1.41.0
    # via flytekit
idna==3.2
    # via requests
importlib-metadata==4.8.1
    # via
    #   great-expectations
    #   keyring
ipykernel==6.4.1
    # via
    #   ipywidgets
    #   notebook
<<<<<<< HEAD
ipython==7.28.0
=======
ipython==8.0.0
>>>>>>> a995f244
    # via
    #   ipykernel
    #   ipywidgets
ipython-genutils==0.2.0
    # via
    #   ipykernel
    #   ipywidgets
    #   nbformat
    #   notebook
ipywidgets==7.6.5
    # via great-expectations
jedi==0.18.0
    # via ipython
jinja2==3.0.2
    # via
    #   altair
    #   great-expectations
    #   nbconvert
    #   notebook
jsonpatch==1.32
    # via great-expectations
jsonpointer==2.1
    # via jsonpatch
<<<<<<< HEAD
jsonschema==4.0.1
=======
jsonschema==4.4.0
>>>>>>> a995f244
    # via
    #   altair
    #   great-expectations
    #   nbformat
jupyter-client==7.0.6
    # via
    #   ipykernel
    #   nbclient
    #   notebook
jupyter-core==4.8.1
    # via
    #   jupyter-client
    #   nbconvert
    #   nbformat
    #   notebook
jupyterlab-pygments==0.1.2
    # via nbconvert
jupyterlab-widgets==1.0.2
    # via ipywidgets
keyring==23.2.1
    # via flytekit
kiwisolver==1.3.2
    # via matplotlib
markupsafe==2.0.1
    # via jinja2
marshmallow==3.13.0
    # via
    #   dataclasses-json
    #   marshmallow-enum
    #   marshmallow-jsonschema
marshmallow-enum==1.5.1
    # via dataclasses-json
marshmallow-jsonschema==0.12.0
    # via flytekit
matplotlib==3.4.3
    # via -r ../../../common/requirements-common.in
matplotlib-inline==0.1.3
    # via
    #   ipykernel
    #   ipython
mistune==0.8.4
    # via
    #   great-expectations
    #   nbconvert
mypy-extensions==0.4.3
<<<<<<< HEAD
    # via typing-inspect
natsort==7.1.1
    # via flytekit
nbclient==0.5.4
=======
    # via black
nbclient==0.5.9
>>>>>>> a995f244
    # via nbconvert
nbconvert==6.2.0
    # via notebook
nbformat==5.1.3
    # via
    #   ipywidgets
    #   nbclient
    #   nbconvert
    #   notebook
nest-asyncio==1.5.1
    # via
    #   jupyter-client
    #   nbclient
<<<<<<< HEAD
notebook==6.4.4
=======
    #   notebook
notebook==6.4.7
>>>>>>> a995f244
    # via widgetsnbextension
numpy==1.21.2
    # via
    #   altair
    #   great-expectations
    #   matplotlib
    #   pandas
    #   pyarrow
    #   scipy
packaging==21.0
    # via bleach
pandas==1.3.3
    # via
    #   altair
    #   flytekit
    #   great-expectations
pandocfilters==1.5.0
    # via nbconvert
parso==0.8.2
    # via jedi
pathspec==0.9.0
<<<<<<< HEAD
    # via scantree
=======
    # via black
>>>>>>> a995f244
pexpect==4.8.0
    # via ipython
pickleshare==0.7.5
    # via ipython
pillow==8.3.2
    # via matplotlib
<<<<<<< HEAD
prometheus-client==0.11.0
=======
platformdirs==2.4.1
    # via black
prometheus-client==0.12.0
>>>>>>> a995f244
    # via notebook
prompt-toolkit==3.0.20
    # via ipython
protobuf==3.18.1
    # via
    #   flyteidl
    #   flytekit
ptyprocess==0.7.0
    # via
    #   pexpect
    #   terminado
<<<<<<< HEAD
py==1.10.0
    # via retry
pyarrow==3.0.0
    # via flytekit
pycparser==2.20
=======
pure-eval==0.2.1
    # via stack-data
pycparser==2.21
>>>>>>> a995f244
    # via cffi
pygments==2.10.0
    # via
    #   ipython
    #   jupyterlab-pygments
    #   nbconvert
pyparsing==2.4.7
    # via
    #   great-expectations
    #   matplotlib
    #   packaging
pyrsistent==0.18.0
    # via jsonschema
python-dateutil==2.8.1
    # via
    #   croniter
    #   flytekit
    #   great-expectations
    #   jupyter-client
    #   matplotlib
    #   pandas
python-json-logger==2.0.2
    # via flytekit
pytimeparse==1.1.8
    # via flytekit
pytz==2018.4
    # via
    #   flytekit
    #   great-expectations
    #   pandas
pyzmq==22.3.0
    # via
    #   jupyter-client
    #   notebook
regex==2021.9.30
    # via docker-image-py
requests==2.26.0
    # via
    #   flytekit
    #   great-expectations
    #   responses
responses==0.14.0
    # via flytekit
retry==0.9.2
    # via flytekit
ruamel.yaml==0.17.16
    # via great-expectations
ruamel.yaml.clib==0.2.6
    # via ruamel.yaml
scantree==0.0.1
    # via dirhash
scipy==1.7.1
    # via great-expectations
send2trash==1.8.0
    # via notebook
six==1.16.0
    # via
    #   asttokens
    #   bleach
    #   cycler
    #   flytekit
    #   grpcio
    #   python-dateutil
<<<<<<< HEAD
    #   responses
    #   scantree
sortedcontainers==2.4.0
    # via flytekit
statsd==3.3.0
    # via flytekit
=======
sqlalchemy==1.4.29
    # via flytekitplugins-great-expectations
stack-data==0.1.3
    # via ipython
>>>>>>> a995f244
termcolor==1.1.0
    # via great-expectations
terminado==0.12.1
    # via notebook
testpath==0.5.0
    # via nbconvert
<<<<<<< HEAD
toolz==0.11.1
=======
tomli==1.2.3
    # via black
toolz==0.11.2
>>>>>>> a995f244
    # via altair
tornado==6.1
    # via
    #   ipykernel
    #   jupyter-client
    #   notebook
    #   terminado
tqdm==4.62.3
    # via great-expectations
traitlets==5.1.0
    # via
    #   ipykernel
    #   ipython
    #   ipywidgets
    #   jupyter-client
    #   jupyter-core
    #   matplotlib-inline
    #   nbclient
    #   nbconvert
    #   nbformat
    #   notebook
<<<<<<< HEAD
typing-extensions==3.10.0.2
    # via typing-inspect
typing-inspect==0.7.1
    # via dataclasses-json
tzlocal==3.0
=======
typing-extensions==4.0.1
    # via black
tzdata==2021.5
    # via pytz-deprecation-shim
tzlocal==4.1
>>>>>>> a995f244
    # via great-expectations
urllib3==1.26.7
    # via
    #   flytekit
    #   requests
    #   responses
wcwidth==0.2.5
    # via prompt-toolkit
webencodings==0.5.1
    # via bleach
wheel==0.37.0
    # via
    #   -r ../../../common/requirements-common.in
    #   flytekit
widgetsnbextension==3.5.1
    # via ipywidgets
wrapt==1.13.1
    # via
    #   deprecated
    #   flytekit
zipp==3.6.0
    # via importlib-metadata

# The following packages are considered to be unsafe in a requirements file:
# setuptools<|MERGE_RESOLUTION|>--- conflicted
+++ resolved
@@ -6,22 +6,6 @@
 #
 altair==4.1.0
     # via great-expectations
-<<<<<<< HEAD
-appnope==0.1.2
-    # via
-    #   ipykernel
-    #   ipython
-argon2-cffi==21.1.0
-    # via notebook
-attrs==21.2.0
-    # via
-    #   jsonschema
-    #   scantree
-backcall==0.2.0
-    # via ipython
-backports.zoneinfo==0.2.1
-    # via tzlocal
-=======
 argon2-cffi==21.3.0
     # via notebook
 argon2-cffi-bindings==21.2.0
@@ -38,7 +22,6 @@
     #   tzlocal
 black==21.12b0
     # via ipython
->>>>>>> a995f244
 bleach==4.1.0
     # via nbconvert
 certifi==2021.5.30
@@ -47,21 +30,11 @@
     # via argon2-cffi
 charset-normalizer==2.0.6
     # via requests
-<<<<<<< HEAD
-click==7.1.2
-    # via
-    #   flytekit
-    #   great-expectations
-croniter==1.0.15
-    # via flytekit
-cycler==0.10.0
-=======
 click==8.0.3
     # via
     #   black
     #   great-expectations
 cycler==0.11.0
->>>>>>> a995f244
     # via matplotlib
 dataclasses-json==0.5.6
     # via flytekit
@@ -88,15 +61,9 @@
     #   altair
     #   jupyter-client
     #   nbconvert
-<<<<<<< HEAD
-flyteidl==0.20.2
-    # via flytekit
-flytekit==0.22.2
-=======
 executing==0.8.2
     # via stack-data
 flytekit @ git+https://github.com/flyteorg/flytekit.git@legacy-removal
->>>>>>> a995f244
     # via
     #   -r ../../../common/requirements-common.in
     #   flytekitplugins-great-expectations
@@ -116,11 +83,7 @@
     # via
     #   ipywidgets
     #   notebook
-<<<<<<< HEAD
-ipython==7.28.0
-=======
 ipython==8.0.0
->>>>>>> a995f244
     # via
     #   ipykernel
     #   ipywidgets
@@ -144,11 +107,7 @@
     # via great-expectations
 jsonpointer==2.1
     # via jsonpatch
-<<<<<<< HEAD
-jsonschema==4.0.1
-=======
 jsonschema==4.4.0
->>>>>>> a995f244
     # via
     #   altair
     #   great-expectations
@@ -194,15 +153,8 @@
     #   great-expectations
     #   nbconvert
 mypy-extensions==0.4.3
-<<<<<<< HEAD
-    # via typing-inspect
-natsort==7.1.1
-    # via flytekit
-nbclient==0.5.4
-=======
     # via black
 nbclient==0.5.9
->>>>>>> a995f244
     # via nbconvert
 nbconvert==6.2.0
     # via notebook
@@ -216,12 +168,8 @@
     # via
     #   jupyter-client
     #   nbclient
-<<<<<<< HEAD
-notebook==6.4.4
-=======
     #   notebook
 notebook==6.4.7
->>>>>>> a995f244
     # via widgetsnbextension
 numpy==1.21.2
     # via
@@ -243,24 +191,16 @@
 parso==0.8.2
     # via jedi
 pathspec==0.9.0
-<<<<<<< HEAD
-    # via scantree
-=======
-    # via black
->>>>>>> a995f244
+    # via black
 pexpect==4.8.0
     # via ipython
 pickleshare==0.7.5
     # via ipython
 pillow==8.3.2
     # via matplotlib
-<<<<<<< HEAD
-prometheus-client==0.11.0
-=======
 platformdirs==2.4.1
     # via black
 prometheus-client==0.12.0
->>>>>>> a995f244
     # via notebook
 prompt-toolkit==3.0.20
     # via ipython
@@ -272,17 +212,9 @@
     # via
     #   pexpect
     #   terminado
-<<<<<<< HEAD
-py==1.10.0
-    # via retry
-pyarrow==3.0.0
-    # via flytekit
-pycparser==2.20
-=======
 pure-eval==0.2.1
     # via stack-data
 pycparser==2.21
->>>>>>> a995f244
     # via cffi
 pygments==2.10.0
     # via
@@ -346,32 +278,19 @@
     #   flytekit
     #   grpcio
     #   python-dateutil
-<<<<<<< HEAD
-    #   responses
-    #   scantree
-sortedcontainers==2.4.0
-    # via flytekit
-statsd==3.3.0
-    # via flytekit
-=======
 sqlalchemy==1.4.29
     # via flytekitplugins-great-expectations
 stack-data==0.1.3
     # via ipython
->>>>>>> a995f244
 termcolor==1.1.0
     # via great-expectations
 terminado==0.12.1
     # via notebook
 testpath==0.5.0
     # via nbconvert
-<<<<<<< HEAD
-toolz==0.11.1
-=======
 tomli==1.2.3
     # via black
 toolz==0.11.2
->>>>>>> a995f244
     # via altair
 tornado==6.1
     # via
@@ -393,19 +312,11 @@
     #   nbconvert
     #   nbformat
     #   notebook
-<<<<<<< HEAD
-typing-extensions==3.10.0.2
-    # via typing-inspect
-typing-inspect==0.7.1
-    # via dataclasses-json
-tzlocal==3.0
-=======
 typing-extensions==4.0.1
     # via black
 tzdata==2021.5
     # via pytz-deprecation-shim
 tzlocal==4.1
->>>>>>> a995f244
     # via great-expectations
 urllib3==1.26.7
     # via
