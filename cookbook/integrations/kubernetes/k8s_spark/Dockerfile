--- conflicted
+++ resolved
@@ -53,22 +53,15 @@
 # Copy the actual code
 COPY k8s_spark/ /root/k8s_spark
 
-<<<<<<< HEAD
-=======
-# Delete these after we switch to package
+# This tag is supplied by the build script and will be used to determine the version
+# when registering tasks, workflows, and launch plans
 ARG tag
 ENV FLYTE_INTERNAL_IMAGE $tag
 
->>>>>>> a67eb064
 # Copy over the helper script that the SDK relies on
 RUN cp ${VENV}/bin/flytekit_venv /usr/local/bin/
 RUN chmod a+x /usr/local/bin/flytekit_venv
 
 # For spark we want to use the default entrypoint which is part of the
-<<<<<<< HEAD
 # distribution, also enable the virtualenv for this image.
-=======
-# distribution, also enable the virtualenv for this image. 
-# Note this relies on the VENV variable we've set in this image.
->>>>>>> a67eb064
 ENTRYPOINT ["/opt/entrypoint.sh"]