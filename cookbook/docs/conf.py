# Configuration file for the Sphinx documentation builder.
#
# This file only contains a selection of the most common options. For a full
# list see the documentation:
# https://www.sphinx-doc.org/en/master/usage/configuration.html

# -- Path setup --------------------------------------------------------------

# If extensions (or modules to document with autodoc) are in another directory,
# add these directories to sys.path here. If the directory is relative to the
# documentation root, use os.path.abspath to make it absolute, like shown here.
#
import logging
import os
import re
import sys
from pathlib import Path

from sphinx.errors import ConfigError
from sphinx_gallery.sorting import FileNameSortKey

sys.path.insert(0, os.path.abspath("../"))

# -- Project information -----------------------------------------------------

project = "Flytesnacks"
copyright = "2021, Flyte"
author = "Flyte"

# The full version, including alpha/beta/rc tags
# The full version, including alpha/beta/rc tags.
release = re.sub("^v", "", os.popen("git describe").read().strip())


class CustomSorter(FileNameSortKey):
    CUSTOM_FILE_SORT_ORDER = [
        # Flyte Basics
        "hello_world.py",
        "task.py",
        "basic_workflow.py",
        "imperative_wf_style.py",
        "documented_workflow.py",
        "lp.py",
        "task_cache.py",
        "shell_task.py",
        "reference_task.py",
        "files.py",
        "folders.py",
        "named_outputs.py",
        "decorating_tasks.py",
        "decorating_workflows.py",
        # Control Flow
        "run_conditions.py",
        "chain_tasks.py",
        "subworkflows.py",
        "dynamics.py",
        "map_task.py",
        "checkpoint.py",
        "run_merge_sort.py",
        # Type System
        "flyte_python_types.py",
        "schema.py",
        "structured_dataset.py"
        "typed_schema.py",
        "custom_objects.py",
        "enums.py",
        "lp_schedules.py",
        # Testing
        "mocking.py",
        # Containerization
        "raw_container.py",
        "multi_images.py",
        "use_secrets.py",
        "spot_instances.py",
        "workflow_labels_annotations.py",
        # Remote Access
        "register_project.py",
        "run_task.py",
        "run_workflow.py",
        "run_launchplan.py",
        "inspecting_executions.py",
        "debugging_workflows_tasks.py",
        # Deployment
        ## Workflow
        "deploying_workflows.py",
        "customizing_resources.py",
        "lp_notifications.py",
        "fast_registration.py",
        "multiple_k8s.py",
        ## Cluster
        "config_flyte_deploy.py",
        "productionize_cluster.py",
        "auth_setup.py",
        "auth_migration.py",
        "config_resource_mgr.py",
        "monitoring.py",
        "notifications.py",
        "optimize_perf.py",
        "access_cloud_resources.py",
        "auth_setup_appendix.py",
        ## Guides
        "kubernetes.py",
        "aws.py",
        "gcp.py",
        # Control Plane
        "register_project.py",
        "run_task.py",
        "run_workflow.py",
        # Integrations
        ## Flytekit Plugins
        "simple.py",
        "basic_schema_example.py",
        "branch_example.py",
        "quickstart_example.py",
        "dolt_quickstart_example.py",
        "dolt_branch_example.py",
        "task_example.py",
        "type_example.py",
        ## Kubernetes
        "pod.py",
        "pyspark_pi.py",
        "dataframe_passing.py",
        "pytorch_mnist.py",
        "tf_mnist.py",
        ## AWS
        "sagemaker_builtin_algo_training.py",
        "sagemaker_custom_training.py",
        "sagemaker_pytorch_distributed_training.py",
        ## GCP
        # TODO
        ## External Services
<<<<<<< HEAD
        "hive.py"
        "snowflake.py"
        "bigquery.py"
=======
        "hive.py",
        "snowflake.py",
>>>>>>> d76a65b9
        # Extending Flyte
        "backend_plugins.py",  # NOTE: for some reason this needs to be listed first here to show up last on the TOC
        "run_custom_types.py",
        "custom_task_plugin.py",
        # Tutorials
        ## ML Training
        "diabetes.py",
        "house_price_predictor.py",
        "multiregion_house_price_predictor.py",
        "keras_spark_rossmann_estimator.py",
        ## Feature Engineering
        "pytorch_single_node_and_gpu.py",
        "pytorch_single_node_multi_gpu.py",
        "notebook.py",
        "notebook_and_task.py",
        "notebook_as_tasks.py",
        "feature_eng_tasks.py",
        "feast_dataobjects.py",
        "feast_workflow.py",
        ## Bioinformatics
        "blastx_example.py",
    ]
    """
    Take a look at the code for the default sorter included in the sphinx_gallery to see how this works.
    """

    def __call__(self, filename):
        src_file = os.path.normpath(os.path.join(self.src_dir, filename))
        if filename in self.CUSTOM_FILE_SORT_ORDER:
            return f"{self.CUSTOM_FILE_SORT_ORDER.index(filename):03d}"
        else:
            logging.warning(
                f"File {filename} not found in static ordering list, temporarily adding to the end"
            )
            self.CUSTOM_FILE_SORT_ORDER.append(src_file)
            return f"{len(self.CUSTOM_FILE_SORT_ORDER) - 1:03d}"


# -- General configuration ---------------------------------------------------

# Add any Sphinx extension module names here, as strings. They can be
# extensions coming with Sphinx (named 'sphinx.ext.*') or your custom
# ones.
extensions = [
    "sphinx.ext.autodoc",
    "sphinx.ext.autosummary",
    "sphinx.ext.autosectionlabel",
    "sphinx.ext.napoleon",
    "sphinx.ext.todo",
    "sphinx.ext.viewcode",
    "sphinx.ext.doctest",
    "sphinx.ext.intersphinx",
    "sphinx.ext.coverage",
    "sphinx_gallery.gen_gallery",
    "sphinx-prompt",
    "sphinx_copybutton",
    "sphinxext.remoteliteralinclude",
    "sphinx_panels",
    "sphinxcontrib.mermaid",
    "sphinxcontrib.yt",
]

# Add any paths that contain templates here, relative to this directory.
templates_path = ["_templates"]

html_static_path = ["_static"]
html_css_files = ["sphx_gallery_autogen.css", "custom.css"]

# generate autosummary even if no references
autosummary_generate = True

# The suffix of source filenames.
source_suffix = ".rst"

# List of patterns, relative to source directory, that match files and
# directories to ignore when looking for source files.
# This pattern also affects html_static_path and html_extra_path.
exclude_patterns = ["_build", "Thumbs.db", ".DS_Store"]

# The master toctree document.
master_doc = "index"

pygments_style = "tango"
pygments_dark_style = "monokai"

html_context = {
    "home_page": "https://docs.flyte.org",
}

# -- Options for HTML output -------------------------------------------------

# The theme to use for HTML and HTML Help pages.  See the documentation for
# a list of builtin themes.
#
html_theme = "furo"
html_title = "Flyte"

html_theme_options = {
    "light_css_variables": {
        "color-brand-primary": "#4300c9",
        "color-brand-content": "#4300c9",
    },
    "dark_css_variables": {
        "color-brand-primary": "#9D68E4",
        "color-brand-content": "#9D68E4",
    },
    # custom flyteorg furo theme options
    "github_repo": "flytesnacks",
    "github_username": "flyteorg",
    "github_commit": "master",
    "docs_path": "cookbook/docs",  # path to documentation source
    "sphinx_gallery_src_dir": "cookbook",  # path to directory of sphinx gallery source files relative to repo root
    "sphinx_gallery_dest_dir": "auto",  # path to root directory containing auto-generated sphinx gallery examples
}

# Add any paths that contain custom static files (such as style sheets) here,
# relative to this directory. They are copied after the builtin static files,
# so a file named "default.css" will overwrite the builtin "default.css".

html_favicon = "_static/flyte_circle_gradient_1_4x4.png"
html_logo = "_static/flyte_circle_gradient_1_4x4.png"

examples_dirs = [
    "../core/flyte_basics",
    "../core/control_flow",
    "../core/scheduled_workflows",
    "../core/type_system",
    "../case_studies/ml_training/pima_diabetes",
    "../case_studies/ml_training/house_price_prediction",
    "../case_studies/ml_training/mnist_classifier",
    "../case_studies/ml_training/spark_horovod",
    "../case_studies/feature_engineering/eda",
    "../case_studies/feature_engineering/feast_integration",
    "../case_studies/bioinformatics/blast",
    "../testing",
    "../core/containerization",
    "../deployment",
    "../remote_access",
    "../integrations/flytekit_plugins/sql",
    "../integrations/flytekit_plugins/greatexpectations",
    "../integrations/flytekit_plugins/papermilltasks",
    "../integrations/flytekit_plugins/pandera_examples",
    "../integrations/flytekit_plugins/dolt",
    "../integrations/kubernetes/pod",
    "../integrations/kubernetes/k8s_spark",
    "../integrations/kubernetes/kftensorflow",
    "../integrations/kubernetes/kfpytorch",
    "../integrations/kubernetes/kfmpi",
    "../integrations/aws/athena",
    "../integrations/aws/sagemaker_training",
    "../integrations/aws/sagemaker_pytorch",
    "../integrations/gcp",
    "../integrations/external_services/hive",
    "../integrations/external_services/snowflake",
    "../core/extend_flyte",
]
gallery_dirs = [
    "auto/core/flyte_basics",
    "auto/core/control_flow",
    "auto/core/scheduled_workflows",
    "auto/core/type_system",
    "auto/case_studies/ml_training/pima_diabetes",
    "auto/case_studies/ml_training/house_price_prediction",
    "auto/case_studies/ml_training/mnist_classifier",
    "auto/case_studies/ml_training/spark_horovod",
    "auto/case_studies/feature_engineering/eda",
    "auto/case_studies/feature_engineering/feast_integration",
    "auto/case_studies/bioinformatics/blast",
    "auto/testing",
    "auto/core/containerization",
    "auto/deployment",
    "auto/remote_access",
    "auto/integrations/flytekit_plugins/sql",
    "auto/integrations/flytekit_plugins/greatexpectations",
    "auto/integrations/flytekit_plugins/papermilltasks",
    "auto/integrations/flytekit_plugins/pandera_examples",
    "auto/integrations/flytekit_plugins/dolt",
    "auto/integrations/kubernetes/pod",
    "auto/integrations/kubernetes/k8s_spark",
    "auto/integrations/kubernetes/kftensorflow",
    "auto/integrations/kubernetes/kfpytorch",
    "auto/integrations/kubernetes/kfmpi",
    "auto/integrations/aws/athena",
    "auto/integrations/aws/sagemaker_training",
    "auto/integrations/aws/sagemaker_pytorch",
    "auto/integrations/gcp",
    "auto/integrations/external_services/hive",
    "auto/integrations/external_services/snowflake",
    "auto/core/extend_flyte",
]

# image_scrapers = ('matplotlib',)
image_scrapers = ()

min_reported_time = 0

# hide example pages with empty content
ignore_py_files = [
    "__init__",
    "config_resource_mgr",
    "optimize_perf",
]

sphinx_gallery_conf = {
    "examples_dirs": examples_dirs,
    "gallery_dirs": gallery_dirs,
    "ignore_pattern": f"({'|'.join(ignore_py_files)})\.py",
    # "subsection_order": ExplicitOrder(
    #     [
    #         "../core/basic",
    #         "../core/intermediate",
    #         "../core/advanced",
    #         "../core/remote_flyte",
    #         "../case_studies/pima_diabetes",
    #         "../case_studies/house_price_prediction",
    #         "../testing",
    #         "../plugins/pod/",
    #         "../plugins/k8s_spark",
    #         "../plugins/papermilltasks/",
    #         "../plugins/hive",
    #         "../plugins/sagemaker_training",
    #         "../plugins/kfpytorch",
    #         "../plugins/sagemaker_pytorch/",
    #     ]
    # ),
    # # specify the order of examples to be according to filename
    "within_subsection_order": CustomSorter,
    "min_reported_time": min_reported_time,
    "filename_pattern": "/run_",
    "capture_repr": (),
    "image_scrapers": image_scrapers,
    "default_thumb_file": "_static/code-example-icon.png",
    "thumbnail_size": (350, 350),
    # Support for binder
    # 'binder': {'org': 'sphinx-gallery',
    # 'repo': 'sphinx-gallery.github.io',
    # 'branch': 'master',
    # 'binderhub_url': 'https://mybinder.org',
    # 'dependencies': './binder/requirements.txt',
    # 'notebooks_dir': 'notebooks',
    # 'use_jupyter_lab': True,
    # },
}

if len(examples_dirs) != len(gallery_dirs):
    raise ConfigError("examples_dirs and gallery_dirs aren't of the same length")

# Sphinx gallery makes specific assumptions about the structure of example gallery.
# The main one is the the gallery's entrypoint is a README.rst file and the rest
# of the files are *.py files that are auto-converted to .rst files. This makes
# sure that the only rst files in the example directories are README.rst
hide_download_page_ids = []


def hide_example_page(file_handler):
    """Heuristic that determines whether example file contains python code."""
    example_content = file_handler.read().strip()

    no_percent_comments = True
    no_imports = True

    for line in example_content.split("\n"):
        if line.startswith(r"# %%"):
            no_percent_comments = False
        if line.startswith("import"):
            no_imports = False

    return (
        example_content.startswith('"""')
        and example_content.endswith('"""')
        and no_percent_comments
        and no_imports
    )


for source_dir in sphinx_gallery_conf["examples_dirs"]:
    for f in Path(source_dir).glob("*.rst"):
        if f.name != "README.rst":
            raise ValueError(
                f"non-README.rst file {f} not permitted in sphinx gallery directories"
            )

    # we want to hide the download example button in pages that don't actually contain python code.
    for f in Path(source_dir).glob("*.py"):
        with f.open() as fh:
            if hide_example_page(fh):
                page_id = (
                    str(f)
                    .replace("..", "auto")
                    .replace("/", "-")
                    .replace(".", "-")
                    .replace("_", "-")
                )
                hide_download_page_ids.append(f"sphx-glr-download-{page_id}")

SPHX_GALLERY_CSS_TEMPLATE = """
{hide_download_page_ids} {{
    height: 0px;
    visibility: hidden;
}}
"""

with Path("_static/sphx_gallery_autogen.css").open("w") as f:
    f.write(
        SPHX_GALLERY_CSS_TEMPLATE.format(
            hide_download_page_ids=",\n".join(f"#{x}" for x in hide_download_page_ids)
        )
    )

# intersphinx configuration
intersphinx_mapping = {
    "python": ("https://docs.python.org/{.major}".format(sys.version_info), None),
    "numpy": ("https://numpy.org/doc/stable", None),
    "pandas": ("https://pandas.pydata.org/pandas-docs/stable/", None),
    "pandera": ("https://pandera.readthedocs.io/en/stable/", None),
    "torch": ("https://pytorch.org/docs/master/", None),
    "scipy": ("https://docs.scipy.org/doc/scipy/reference", None),
    "matplotlib": ("https://matplotlib.org", None),
    "flytekit": ("https://flyte.readthedocs.io/projects/flytekit/en/latest/", None),
    "flyte": ("https://flyte.readthedocs.io/en/latest/", None),
    # Uncomment for local development and change to your username
    # "flytekit": ("/Users/ytong/go/src/github.com/lyft/flytekit/docs/build/html", None),
    "flyteidl": ("https://docs.flyte.org/projects/flyteidl/en/latest", None),
    "flytectl": ("https://docs.flyte.org/projects/flytectl/en/latest/", None),
    "pytorch": ("https://pytorch.org/docs/stable/", None),
    "greatexpectations": ("https://legacy.docs.greatexpectations.io/en/latest", None),
    "tensorflow": (
        "https://www.tensorflow.org/api_docs/python",
        "https://github.com/GPflow/tensorflow-intersphinx/raw/master/tf2_py_objects.inv",
    ),
}

# Sphinx-tabs config
# sphinx_tabs_valid_builders = ["linkcheck"]

# Sphinx-mermaid config
mermaid_output_format = "raw"
mermaid_version = "latest"
mermaid_init_js = "mermaid.initialize({startOnLoad:false});"<|MERGE_RESOLUTION|>--- conflicted
+++ resolved
@@ -129,14 +129,9 @@
         ## GCP
         # TODO
         ## External Services
-<<<<<<< HEAD
         "hive.py"
         "snowflake.py"
         "bigquery.py"
-=======
-        "hive.py",
-        "snowflake.py",
->>>>>>> d76a65b9
         # Extending Flyte
         "backend_plugins.py",  # NOTE: for some reason this needs to be listed first here to show up last on the TOC
         "run_custom_types.py",
