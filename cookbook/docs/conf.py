# Configuration file for the Sphinx documentation builder.
#
# This file only contains a selection of the most common options. For a full
# list see the documentation:
# https://www.sphinx-doc.org/en/master/usage/configuration.html

# -- Path setup --------------------------------------------------------------

# If extensions (or modules to document with autodoc) are in another directory,
# add these directories to sys.path here. If the directory is relative to the
# documentation root, use os.path.abspath to make it absolute, like shown here.
#
import logging
import os
import re
import sys
from pathlib import Path

from sphinx.errors import ConfigError
from sphinx_gallery.sorting import FileNameSortKey

sys.path.insert(0, os.path.abspath("../"))

# -- Project information -----------------------------------------------------

project = "Flytesnacks"
copyright = "2021, Flyte"
author = "Flyte"

# The full version, including alpha/beta/rc tags
# The full version, including alpha/beta/rc tags.
release = re.sub("^v", "", os.popen("git describe").read().strip())


class CustomSorter(FileNameSortKey):
    CUSTOM_FILE_SORT_ORDER = [
        # Flyte Basics
        "hello_world.py",
        "task.py",
        "basic_workflow.py",
        "imperative_wf_style.py",
        "documented_workflow.py",
        "lp.py",
        "task_cache.py",
        "shell_task.py",
        "reference_task.py",
        "files.py",
        "folders.py",
        "named_outputs.py",
        "decorating_tasks.py",
        "decorating_workflows.py",
        # Control Flow
        "conditions.py",
        "chain_tasks.py",
        "subworkflows.py",
        "dynamics.py",
        "map_task.py",
        "checkpoint.py",
        "merge_sort.py",
        # Type System
        "flyte_python_types.py",
        "schema.py",
        "structured_dataset.py" "typed_schema.py",
        "custom_objects.py",
        "enums.py",
        "lp_schedules.py",
        # Testing
        "mocking.py",
        # Containerization
        "raw_container.py",
        "multi_images.py",
        "use_secrets.py",
        "spot_instances.py",
        "workflow_labels_annotations.py",
        # Remote Access
        "register_project.py",
        "remote_task.py",
        "remote_workflow.py",
        "remote_launchplan.py",
        "inspecting_executions.py",
        "debugging_workflows_tasks.py",
        # Deployment
        ## Workflow
        "deploying_workflows.py",
        "customizing_resources.py",
        "lp_notifications.py",
        "multiple_k8s.py",
        ## Cluster
        "config_flyte_deploy.py",
        "productionize_cluster.py",
        "auth_setup.py",
        "auth_migration.py",
        "config_resource_mgr.py",
        "monitoring.py",
        "notifications.py",
        "optimize_perf.py",
        "access_cloud_resources.py",
        "auth_setup_appendix.py",
        ## Guides
        "kubernetes.py",
        "aws.py",
        "gcp.py",
        # Integrations
        ## Flytekit Plugins
        "simple.py",
        "basic_schema_example.py",
        "branch_example.py",
        "quickstart_example.py",
        "dolt_quickstart_example.py",
        "dolt_branch_example.py",
        "task_example.py",
        "type_example.py",
        "knn_classifier.py",
        "sqlite3_integration.py",
        "sql_alchemy.py",
        ## Kubernetes
        "pod.py",
        "pyspark_pi.py",
        "dataframe_passing.py",
        "pytorch_mnist.py",
        "tf_mnist.py",
        ## AWS
        "sagemaker_builtin_algo_training.py",
        "sagemaker_custom_training.py",
        "sagemaker_pytorch_distributed_training.py",
        ## GCP
        "bigquery.py",
        ## External Services
<<<<<<< HEAD
        "hive.py" "snowflake.py" "bigquery.py"
=======
        "hive.py",
        "snowflake.py",
>>>>>>> bd6f8e7e
        # Extending Flyte
        "backend_plugins.py",  # NOTE: for some reason this needs to be listed first here to show up last on the TOC
        "custom_types.py",
        "custom_task_plugin.py",
        # Repo-based Projects
        "larger_apps_setup.py",
        "larger_apps_deploy.py",
        "larger_apps_iterate.py",
        # Tutorials
        ## ML Training
        "diabetes.py",
        "house_price_predictor.py",
        "multiregion_house_price_predictor.py",
        "keras_spark_rossmann_estimator.py",
        ## Feature Engineering
        "pytorch_single_node_and_gpu.py",
        "pytorch_single_node_multi_gpu.py",
        "notebook.py",
        "notebook_and_task.py",
        "notebook_as_tasks.py",
        "feature_eng_tasks.py",
        "feast_dataobjects.py",
        "feast_workflow.py",
        ## Bioinformatics
        "blastx_example.py",
    ]
    """
    Take a look at the code for the default sorter included in the sphinx_gallery to see how this works.
    """

    def __call__(self, filename):
        src_file = os.path.normpath(os.path.join(self.src_dir, filename))
        if filename in self.CUSTOM_FILE_SORT_ORDER:
            return f"{self.CUSTOM_FILE_SORT_ORDER.index(filename):03d}"
        else:
            logging.warning(
                f"File {filename} not found in static ordering list, temporarily adding to the end"
            )
            self.CUSTOM_FILE_SORT_ORDER.append(src_file)
            return f"{len(self.CUSTOM_FILE_SORT_ORDER) - 1:03d}"


# -- General configuration ---------------------------------------------------

# Add any Sphinx extension module names here, as strings. They can be
# extensions coming with Sphinx (named 'sphinx.ext.*') or your custom
# ones.
extensions = [
    "sphinx.ext.autodoc",
    "sphinx.ext.autosummary",
    "sphinx.ext.autosectionlabel",
    "sphinx.ext.napoleon",
    "sphinx.ext.todo",
    "sphinx.ext.viewcode",
    "sphinx.ext.doctest",
    "sphinx.ext.intersphinx",
    "sphinx.ext.coverage",
    "sphinx_gallery.gen_gallery",
    "sphinx-prompt",
    "sphinx_copybutton",
    "sphinxext.remoteliteralinclude",
    "sphinx_panels",
    "sphinxcontrib.mermaid",
    "sphinxcontrib.yt",
    "sphinx_tabs.tabs",
]

# Add any paths that contain templates here, relative to this directory.
templates_path = ["_templates"]

html_static_path = ["_static"]
html_css_files = ["sphx_gallery_autogen.css", "custom.css"]

# generate autosummary even if no references
autosummary_generate = True

# The suffix of source filenames.
source_suffix = ".rst"

# List of patterns, relative to source directory, that match files and
# directories to ignore when looking for source files.
# This pattern also affects html_static_path and html_extra_path.
exclude_patterns = ["_build", "Thumbs.db", ".DS_Store"]

# The master toctree document.
master_doc = "index"

pygments_style = "tango"
pygments_dark_style = "monokai"

html_context = {
    "home_page": "https://docs.flyte.org",
}

# -- Options for HTML output -------------------------------------------------

# The theme to use for HTML and HTML Help pages.  See the documentation for
# a list of builtin themes.
#
html_theme = "furo"
html_title = "Flyte"

html_theme_options = {
    "light_css_variables": {
        "color-brand-primary": "#4300c9",
        "color-brand-content": "#4300c9",
    },
    "dark_css_variables": {
        "color-brand-primary": "#9D68E4",
        "color-brand-content": "#9D68E4",
    },
    # custom flyteorg furo theme options
    "github_repo": "flytesnacks",
    "github_username": "flyteorg",
    "github_commit": "master",
    "docs_path": "cookbook/docs",  # path to documentation source
    "sphinx_gallery_src_dir": "cookbook",  # path to directory of sphinx gallery source files relative to repo root
    "sphinx_gallery_dest_dir": "auto",  # path to root directory containing auto-generated sphinx gallery examples
}

# Add any paths that contain custom static files (such as style sheets) here,
# relative to this directory. They are copied after the builtin static files,
# so a file named "default.css" will overwrite the builtin "default.css".

html_favicon = "_static/flyte_circle_gradient_1_4x4.png"
html_logo = "_static/flyte_circle_gradient_1_4x4.png"

examples_dirs = [
    "../core/flyte_basics",
    "../core/control_flow",
    "../core/scheduled_workflows",
    "../core/type_system",
    "../case_studies/ml_training/pima_diabetes",
    "../case_studies/ml_training/house_price_prediction",
    "../case_studies/ml_training/mnist_classifier",
    "../case_studies/ml_training/spark_horovod",
    "../case_studies/feature_engineering/eda",
    "../case_studies/feature_engineering/feast_integration",
    "../case_studies/bioinformatics/blast",
    "../testing",
    "../core/containerization",
    "../deployment",
    "../remote_access",
    "../integrations/flytekit_plugins/sql",
    "../integrations/flytekit_plugins/greatexpectations",
    "../integrations/flytekit_plugins/papermilltasks",
    "../integrations/flytekit_plugins/pandera_examples",
    "../integrations/flytekit_plugins/modin_examples",
    "../integrations/flytekit_plugins/dolt",
    "../integrations/kubernetes/pod",
    "../integrations/kubernetes/k8s_spark",
    "../integrations/kubernetes/kftensorflow",
    "../integrations/kubernetes/kfpytorch",
    "../integrations/kubernetes/kfmpi",
    "../integrations/aws/athena",
    "../integrations/aws/batch",
    "../integrations/aws/sagemaker_training",
    "../integrations/aws/sagemaker_pytorch",
    "../integrations/gcp/bigquery",
    "../integrations/external_services/hive",
    "../integrations/external_services/snowflake",
    "../core/extend_flyte",
    "../larger_apps",
]
gallery_dirs = [
    "auto/core/flyte_basics",
    "auto/core/control_flow",
    "auto/core/scheduled_workflows",
    "auto/core/type_system",
    "auto/case_studies/ml_training/pima_diabetes",
    "auto/case_studies/ml_training/house_price_prediction",
    "auto/case_studies/ml_training/mnist_classifier",
    "auto/case_studies/ml_training/spark_horovod",
    "auto/case_studies/feature_engineering/eda",
    "auto/case_studies/feature_engineering/feast_integration",
    "auto/case_studies/bioinformatics/blast",
    "auto/testing",
    "auto/core/containerization",
    "auto/deployment",
    "auto/remote_access",
    "auto/integrations/flytekit_plugins/sql",
    "auto/integrations/flytekit_plugins/greatexpectations",
    "auto/integrations/flytekit_plugins/papermilltasks",
    "auto/integrations/flytekit_plugins/pandera_examples",
    "auto/integrations/flytekit_plugins/modin_examples",
    "auto/integrations/flytekit_plugins/dolt",
    "auto/integrations/kubernetes/pod",
    "auto/integrations/kubernetes/k8s_spark",
    "auto/integrations/kubernetes/kftensorflow",
    "auto/integrations/kubernetes/kfpytorch",
    "auto/integrations/kubernetes/kfmpi",
    "auto/integrations/aws/athena",
    "auto/integrations/aws/batch",
    "auto/integrations/aws/sagemaker_training",
    "auto/integrations/aws/sagemaker_pytorch",
    "auto/integrations/gcp/bigquery",
    "auto/integrations/external_services/hive",
    "auto/integrations/external_services/snowflake",
    "auto/core/extend_flyte",
    "auto/larger_apps",
]

# image_scrapers = ('matplotlib',)
image_scrapers = ()

min_reported_time = 0

# hide example pages with empty content
ignore_py_files = [
    "__init__",
    "config_resource_mgr",
    "optimize_perf",
]

sphinx_gallery_conf = {
    "examples_dirs": examples_dirs,
    "gallery_dirs": gallery_dirs,
    "ignore_pattern": f"({'|'.join(ignore_py_files)})\.py",  # noqa: W605
    # "subsection_order": ExplicitOrder(
    #     [
    #         "../core/basic",
    #         "../core/intermediate",
    #         "../core/advanced",
    #         "../core/remote_flyte",
    #         "../case_studies/pima_diabetes",
    #         "../case_studies/house_price_prediction",
    #         "../testing",
    #         "../plugins/pod/",
    #         "../plugins/k8s_spark",
    #         "../plugins/papermilltasks/",
    #         "../plugins/hive",
    #         "../plugins/sagemaker_training",
    #         "../plugins/kfpytorch",
    #         "../plugins/sagemaker_pytorch/",
    #     ]
    # ),
    # # specify the order of examples to be according to filename
    "within_subsection_order": CustomSorter,
    "min_reported_time": min_reported_time,
    "filename_pattern": "/run_",
    "capture_repr": (),
    "image_scrapers": image_scrapers,
    "default_thumb_file": "_static/code-example-icon.png",
    "thumbnail_size": (350, 350),
    # Support for binder
    # 'binder': {'org': 'sphinx-gallery',
    # 'repo': 'sphinx-gallery.github.io',
    # 'branch': 'master',
    # 'binderhub_url': 'https://mybinder.org',
    # 'dependencies': './binder/requirements.txt',
    # 'notebooks_dir': 'notebooks',
    # 'use_jupyter_lab': True,
    # },
}

if len(examples_dirs) != len(gallery_dirs):
    raise ConfigError("examples_dirs and gallery_dirs aren't of the same length")

# Sphinx gallery makes specific assumptions about the structure of example gallery.
# The main one is the the gallery's entrypoint is a README.rst file and the rest
# of the files are *.py files that are auto-converted to .rst files. This makes
# sure that the only rst files in the example directories are README.rst
hide_download_page_ids = []


def hide_example_page(file_handler):
    """Heuristic that determines whether example file contains python code."""
    example_content = file_handler.read().strip()

    no_percent_comments = True
    no_imports = True

    for line in example_content.split("\n"):
        if line.startswith(r"# %%"):
            no_percent_comments = False
        if line.startswith("import"):
            no_imports = False

    return (
        example_content.startswith('"""')
        and example_content.endswith('"""')
        and no_percent_comments
        and no_imports
    )


for source_dir in sphinx_gallery_conf["examples_dirs"]:
    for f in Path(source_dir).glob("*.rst"):
        if f.name != "README.rst":
            raise ValueError(
                f"non-README.rst file {f} not permitted in sphinx gallery directories"
            )

    # we want to hide the download example button in pages that don't actually contain python code.
    for f in Path(source_dir).glob("*.py"):
        with f.open() as fh:
            if hide_example_page(fh):
                page_id = (
                    str(f)
                    .replace("..", "auto")
                    .replace("/", "-")
                    .replace(".", "-")
                    .replace("_", "-")
                )
                hide_download_page_ids.append(f"sphx-glr-download-{page_id}")

SPHX_GALLERY_CSS_TEMPLATE = """
{hide_download_page_ids} {{
    height: 0px;
    visibility: hidden;
}}
"""

with Path("_static/sphx_gallery_autogen.css").open("w") as f:
    f.write(
        SPHX_GALLERY_CSS_TEMPLATE.format(
            hide_download_page_ids=",\n".join(f"#{x}" for x in hide_download_page_ids)
        )
    )

# intersphinx configuration
intersphinx_mapping = {
    "python": ("https://docs.python.org/{.major}".format(sys.version_info), None),
    "numpy": ("https://numpy.org/doc/stable", None),
    "pandas": ("https://pandas.pydata.org/pandas-docs/stable/", None),
    "pandera": ("https://pandera.readthedocs.io/en/stable/", None),
    "modin": ("https://modin.readthedocs.io/en/stable/", None),
    "torch": ("https://pytorch.org/docs/master/", None),
    "scipy": ("https://docs.scipy.org/doc/scipy/reference", None),
    "matplotlib": ("https://matplotlib.org", None),
    "flytekit": ("https://flyte.readthedocs.io/projects/flytekit/en/latest/", None),
    "flyte": ("https://flyte.readthedocs.io/en/latest/", None),
    # Uncomment for local development and change to your username
    # "flytekit": ("/Users/ytong/go/src/github.com/lyft/flytekit/docs/build/html", None),
    "flyteidl": ("https://docs.flyte.org/projects/flyteidl/en/latest", None),
    "flytectl": ("https://docs.flyte.org/projects/flytectl/en/latest/", None),
    "pytorch": ("https://pytorch.org/docs/stable/", None),
    "greatexpectations": ("https://legacy.docs.greatexpectations.io/en/latest", None),
    "tensorflow": (
        "https://www.tensorflow.org/api_docs/python",
        "https://github.com/GPflow/tensorflow-intersphinx/raw/master/tf2_py_objects.inv",
    ),
}

# Sphinx-tabs config
# sphinx_tabs_valid_builders = ["linkcheck"]

# Sphinx-mermaid config
mermaid_output_format = "raw"
mermaid_version = "latest"
mermaid_init_js = "mermaid.initialize({startOnLoad:false});"<|MERGE_RESOLUTION|>--- conflicted
+++ resolved
@@ -126,12 +126,8 @@
         ## GCP
         "bigquery.py",
         ## External Services
-<<<<<<< HEAD
-        "hive.py" "snowflake.py" "bigquery.py"
-=======
         "hive.py",
         "snowflake.py",
->>>>>>> bd6f8e7e
         # Extending Flyte
         "backend_plugins.py",  # NOTE: for some reason this needs to be listed first here to show up last on the TOC
         "custom_types.py",
