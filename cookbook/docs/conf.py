# Configuration file for the Sphinx documentation builder.
#
# This file only contains a selection of the most common options. For a full
# list see the documentation:
# https://www.sphinx-doc.org/en/master/usage/configuration.html

# -- Path setup --------------------------------------------------------------

import logging

# If extensions (or modules to document with autodoc) are in another directory,
# add these directories to sys.path here. If the directory is relative to the
# documentation root, use os.path.abspath to make it absolute, like shown here.
#
import os
import re
import sys

from sphinx_gallery.sorting import ExplicitOrder, FileNameSortKey

sys.path.insert(0, os.path.abspath("../"))

# -- Project information -----------------------------------------------------

project = "Flyte Tutorial"
copyright = "2021, Flyte"
author = "Flyte"

# The full version, including alpha/beta/rc tags
# The full version, including alpha/beta/rc tags.
release = re.sub("^v", "", os.popen("git describe").read().strip())


# class CustomSorter(FileNameSortKey):
#     """
#     Take a look at the code for the default sorter included in the sphinx_gallery to see how this works.
#     """

#     CUSTOM_FILE_SORT_ORDER = [
#         # Basic
#         "task.py",
#         "basic_workflow.py",
#         "lp.py",
#         "task_cache.py",
#         "files.py",
#         "folders.py",
#         # Intermediate
#         "schema.py",
#         "typed_schema.py",
#         "subworkflows.py",
#         "dataframe_passing.py",
#         "dynamics.py",
#         "hive.py",
#         "pyspark_pi.py",
#         "custom_objects.py",
#         "run_conditions.py",
#         "raw_container.py",
#         "map_task.py"
#         # Advanced
#         "run_merge_sort.py",
#         "custom_task_plugin.py",
#         "run_custom_types.py",
#         # Remote Flyte
#         "multi_images.py",
#         "customizing_resources.py",
#         "lp_schedules.py",
#         "lp_notifications.py",
#         # Native Plugins
#         "pytorch_mnist.py",
#         # AWS Plugins
#         "sagemaker_builtin_algo_training.py",
#         "sagemaker_custom_training.py",
#         # Testing
#         "mocking.py",
#     ]

#     def __call__(self, filename):
#         src_file = os.path.normpath(os.path.join(self.src_dir, filename))
#         if filename in self.CUSTOM_FILE_SORT_ORDER:
#             return f"{self.CUSTOM_FILE_SORT_ORDER.index(filename):03d}"
#         else:
#             logging.warning(
#                 f"File {filename} not found in static ordering list, temporarily adding to the end"
#             )
#             self.CUSTOM_FILE_SORT_ORDER.append(src_file)
#             return f"{len(self.CUSTOM_FILE_SORT_ORDER)-1:03d}"


# -- General configuration ---------------------------------------------------

# Add any Sphinx extension module names here, as strings. They can be
# extensions coming with Sphinx (named 'sphinx.ext.*') or your custom
# ones.
extensions = [
    "sphinx.ext.autodoc",
    "sphinx.ext.autosummary",
    "sphinx.ext.autosectionlabel",
    "sphinx.ext.napoleon",
    "sphinx.ext.todo",
    "sphinx.ext.viewcode",
    "sphinx.ext.doctest",
    "sphinx.ext.intersphinx",
    "sphinx.ext.coverage",
    "sphinx_gallery.gen_gallery",
    "sphinx-prompt",
    "sphinx_copybutton",
    "sphinx_search.extension",
]

# Add any paths that contain templates here, relative to this directory.
templates_path = ["_templates"]

html_static_path = ["_static"]

# generate autosummary even if no references
autosummary_generate = True

# The suffix of source filenames.
source_suffix = ".rst"

# List of patterns, relative to source directory, that match files and
# directories to ignore when looking for source files.
# This pattern also affects html_static_path and html_extra_path.
exclude_patterns = ["_build", "Thumbs.db", ".DS_Store"]

# The master toctree document.
master_doc = "index"

pygments_style = "tango"
pygments_dark_style = "native"

html_css_files = ["custom.css"]

html_context = {
    "home_page": "https://docs.flyte.org",
}

# -- Options for HTML output -------------------------------------------------

# The theme to use for HTML and HTML Help pages.  See the documentation for
# a list of builtin themes.
#
html_theme = "furo"
html_title = "Flyte Docs"

html_theme_options = {
    "light_css_variables": {
        "color-brand-primary": "#4300c9",
        "color-brand-content": "#4300c9",
    },
    "dark_css_variables": {
        "color-brand-primary": "#9D68E4",
        "color-brand-content": "#9D68E4",
    },
}

# html_sidebars = {
#     "**": ["logo-text.html", "globaltoc.html", "localtoc.html", "searchbox.html"]
# }

# Add any paths that contain custom static files (such as style sheets) here,
# relative to this directory. They are copied after the builtin static files,
# so a file named "default.css" will overwrite the builtin "default.css".

html_logo = "flyte_circle_gradient_1_4x4.png"

examples_dirs = [
<<<<<<< HEAD
    "../core/flyte_basics",
    "../core/control_flow",
    "../type_system",
    "../case_studies/ml_training/pima_diabetes",
    "../case_studies/ml_training/house_price_prediction",
    "../testing",
    "../core/containerization",
    "../deployment/workflow",
    "../deployment/cluster",
    "../deployment/guides",
    "../control_plane",
    "../integrations/flytekit_plugins/sqllite3",
    "../integrations/flytekit_plugins/papermilltasks",
    "../integrations/flytekit_plugins/sqlalchemy",
    "../integrations/flytekit_plugins/pandera",
    "../integrations/kubernetes/pod",
    "../integrations/kubernetes/k8s_spark",
    "../integrations/kubernetes/kubeflow/tfoperator",
    "../integrations/kubernetes/kubeflow/pytorchoperator",
    "../integrations/kubernetes/kubeflow/kfpytorch",
    "../integrations/aws/athena",
    "../integrations/aws/sagemaker/sagemaker_training",
    "../integrations/aws/sagemaker/sagemaker_pytorch",
    "../integrations/gcp",
    "../integrations/external_services/hive",
    "../integrations/external_services/databricks",
    "../integrations/external_services/snowflake",
    "../core/extend_flyte",
]
gallery_dirs = [
    "auto_core_flyte_basics",
    "auto_core_control_flow",
    "auto_type_system",
    "auto_case_studies_ml_training_pima_diabetes",
    "auto_case_studies_ml_training_house_price_prediction",
    "auto_testing",
    "auto_core_containerization",
    "auto_deployment_workflow",
    "auto_deployment_cluster",
    "auto_deployment_guides",
    "auto_control_plane",
    "auto_integrations_flytekit_plugins_sqllite3",
    "auto_integrations_flytekit_plugins_papermilltasks",
    "auto_integrations_flytekit_plugins_sqlalchemy",
    "auto_integrations_flytekit_plugins_pandera",
    "auto_integrations_kubernetes_pod",
    "auto_integrations_kubernetes_k8s_spark",
    "auto_integrations_kubernetes_kubeflow_tfoperator",
    "auto_integrations_kubernetes_kubeflow_pytorchoperator",
    "auto_integrations_kubernetes_kubeflow_kfpytorch",
    "auto_integrations_aws_athena",
    "auto_integrations_aws_sagemaker_sagemaker_training",
    "auto_integrations_aws_sagemaker_sagemaker_pytorch",
    "auto_integrations_gcp",
    "auto_integrations_external_services_hive",
    "auto_integrations_external_services_databricks",
    "auto_integrations_external_services_snowflake",
    "auto_core_extend_flyte",
=======
    "../core/basic",
    "../core/intermediate",
    "../core/advanced",
    "../core/remote_flyte",
    "../case_studies/pima_diabetes",
    "../plugins/hive",
    "../plugins/sagemaker_training",
    "../plugins/k8s_spark",
    "../plugins/kfpytorch",
    "../plugins/pod/",
    "../plugins/pandera/",
    "../plugins/papermilltasks/",
    "../plugins/sagemaker_pytorch/",
]
gallery_dirs = [
    "auto_core_basic",
    "auto_core_intermediate",
    "auto_core_advanced",
    "auto_core_remote_flyte",
    "auto_case_studies",
    "auto_plugins_hive",
    "auto_plugins_sagemaker_training",
    "auto_plugins_k8s_spark",
    "auto_plugins_kfpytorch",
    "auto_plugins_pod",
    "auto_plugins_pandera",
    "auto_plugins_papermilltasks",
    "auto_plugins_sagemaker_pytorch",
>>>>>>> 5fb73657
]

# image_scrapers = ('matplotlib',)
image_scrapers = ()

min_reported_time = 0

sphinx_gallery_conf = {
    "examples_dirs": examples_dirs,
    "gallery_dirs": gallery_dirs,
<<<<<<< HEAD
    # "subsection_order": ExplicitOrder(
    #     [
    #         "../core/basic",
    #         "../core/intermediate",
    #         "../core/advanced",
    #         "../core/remote_flyte",
    #         "../case_studies/pima_diabetes",
    #         "../case_studies/house_price_prediction",
    #         "../testing",
    #         "../plugins/pod/",
    #         "../plugins/k8s_spark",
    #         "../plugins/papermilltasks/",
    #         "../plugins/hive",
    #         "../plugins/sagemaker_training",
    #         "../plugins/kfpytorch",
    #         "../plugins/sagemaker_pytorch/",
    #     ]
    # ),
    # # specify the order of examples to be according to filename
    # "within_subsection_order": CustomSorter,
=======
    "subsection_order": ExplicitOrder(
        [
            "../core/basic",
            "../core/intermediate",
            "../core/advanced",
            "../core/remote_flyte",
            "../case_studies/pima_diabetes",
            "../plugins/pod/",
            "../plugins/k8s_spark",
            "../plugins/pandera/",
            "../plugins/papermilltasks/",
            "../plugins/hive",
            "../plugins/sagemaker_training",
            "../plugins/kfpytorch",
            "../plugins/sagemaker_pytorch/",
        ]
    ),
    # specify the order of examples to be according to filename
    "within_subsection_order": CustomSorter,
>>>>>>> 5fb73657
    "min_reported_time": min_reported_time,
    "filename_pattern": "/run_",
    "capture_repr": (),
    "image_scrapers": image_scrapers,
    "default_thumb_file": "flyte_mark_offset_pink.png",
    "thumbnail_size": (350, 350),
    # Support for binder
    # 'binder': {'org': 'sphinx-gallery',
    # 'repo': 'sphinx-gallery.github.io',
    # 'branch': 'master',
    # 'binderhub_url': 'https://mybinder.org',
    # 'dependencies': './binder/requirements.txt',
    # 'notebooks_dir': 'notebooks',
    # 'use_jupyter_lab': True,
    # },
}

# intersphinx configuration
intersphinx_mapping = {
    "python": ("https://docs.python.org/{.major}".format(sys.version_info), None),
    "numpy": ("https://numpy.org/doc/stable", None),
    "pandas": ("https://pandas.pydata.org/pandas-docs/stable/", None),
    "pandera": ("https://pandera.readthedocs.io/en/stable/", None),
    "torch": ("https://pytorch.org/docs/master/", None),
    "scipy": ("https://docs.scipy.org/doc/scipy/reference", None),
    "matplotlib": ("https://matplotlib.org", None),
    "flytekit": ("https://flyte.readthedocs.io/projects/flytekit/en/latest/", None),
    "flyte": ("https://flyte.readthedocs.io/en/latest/", None),
    # Uncomment for local development and change to your username
    # "flytekit": ("/Users/ytong/go/src/github.com/lyft/flytekit/docs/build/html", None),
}<|MERGE_RESOLUTION|>--- conflicted
+++ resolved
@@ -165,7 +165,6 @@
 html_logo = "flyte_circle_gradient_1_4x4.png"
 
 examples_dirs = [
-<<<<<<< HEAD
     "../core/flyte_basics",
     "../core/control_flow",
     "../type_system",
@@ -224,36 +223,6 @@
     "auto_integrations_external_services_databricks",
     "auto_integrations_external_services_snowflake",
     "auto_core_extend_flyte",
-=======
-    "../core/basic",
-    "../core/intermediate",
-    "../core/advanced",
-    "../core/remote_flyte",
-    "../case_studies/pima_diabetes",
-    "../plugins/hive",
-    "../plugins/sagemaker_training",
-    "../plugins/k8s_spark",
-    "../plugins/kfpytorch",
-    "../plugins/pod/",
-    "../plugins/pandera/",
-    "../plugins/papermilltasks/",
-    "../plugins/sagemaker_pytorch/",
-]
-gallery_dirs = [
-    "auto_core_basic",
-    "auto_core_intermediate",
-    "auto_core_advanced",
-    "auto_core_remote_flyte",
-    "auto_case_studies",
-    "auto_plugins_hive",
-    "auto_plugins_sagemaker_training",
-    "auto_plugins_k8s_spark",
-    "auto_plugins_kfpytorch",
-    "auto_plugins_pod",
-    "auto_plugins_pandera",
-    "auto_plugins_papermilltasks",
-    "auto_plugins_sagemaker_pytorch",
->>>>>>> 5fb73657
 ]
 
 # image_scrapers = ('matplotlib',)
@@ -264,7 +233,6 @@
 sphinx_gallery_conf = {
     "examples_dirs": examples_dirs,
     "gallery_dirs": gallery_dirs,
-<<<<<<< HEAD
     # "subsection_order": ExplicitOrder(
     #     [
     #         "../core/basic",
@@ -285,27 +253,6 @@
     # ),
     # # specify the order of examples to be according to filename
     # "within_subsection_order": CustomSorter,
-=======
-    "subsection_order": ExplicitOrder(
-        [
-            "../core/basic",
-            "../core/intermediate",
-            "../core/advanced",
-            "../core/remote_flyte",
-            "../case_studies/pima_diabetes",
-            "../plugins/pod/",
-            "../plugins/k8s_spark",
-            "../plugins/pandera/",
-            "../plugins/papermilltasks/",
-            "../plugins/hive",
-            "../plugins/sagemaker_training",
-            "../plugins/kfpytorch",
-            "../plugins/sagemaker_pytorch/",
-        ]
-    ),
-    # specify the order of examples to be according to filename
-    "within_subsection_order": CustomSorter,
->>>>>>> 5fb73657
     "min_reported_time": min_reported_time,
     "filename_pattern": "/run_",
     "capture_repr": (),
