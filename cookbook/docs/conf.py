# Configuration file for the Sphinx documentation builder.
#
# This file only contains a selection of the most common options. For a full
# list see the documentation:
# https://www.sphinx-doc.org/en/master/usage/configuration.html

# -- Path setup --------------------------------------------------------------

# If extensions (or modules to document with autodoc) are in another directory,
# add these directories to sys.path here. If the directory is relative to the
# documentation root, use os.path.abspath to make it absolute, like shown here.
#
import logging
import os
import re
import sys
from pathlib import Path

from sphinx.errors import ConfigError
from sphinx_gallery.sorting import FileNameSortKey

sys.path.insert(0, os.path.abspath("../"))

# -- Project information -----------------------------------------------------

project = "Flyte Tutorial"
copyright = "2021, Flyte"
author = "Flyte"

# The full version, including alpha/beta/rc tags
# The full version, including alpha/beta/rc tags.
release = re.sub("^v", "", os.popen("git describe").read().strip())


class CustomSorter(FileNameSortKey):
    CUSTOM_FILE_SORT_ORDER = [
        # Flyte Basics
        "hello_world.py",
        "task.py",
        "basic_workflow.py",
        "imperative_wf_style.py",
        "lp.py",
        "task_cache.py",
        "files.py",
        "folders.py",
        "named_outputs.py"
        # Control Flow
        "run_conditions.py",
        "subworkflows.py",
        "dynamics.py",
        "map_task.py",
        "run_merge_sort.py",
        # Type System
        "flyte_python_types.py",
        "schema.py",
        "typed_schema.py",
        "custom_objects.py",
        "enums.py",
        # Testing
        "mocking.py",
        # Containerization
        "raw_container.py",
        "multi_images.py",
        "use_secrets.py",
        "spot_instances.py",
        "workflow_labels_annotations.py",
        # Remote Access
        "register_project.py",
        "run_task.py",
        "run_workflow.py",
        "run_launchplan.py",
        "inspecting_executions.py",
        "debugging_workflows_tasks.py",
        # Deployment
        ## Workflow
        "deploying_workflows.py",
        "lp_schedules.py",
        "customizing_resources.py",
        "lp_notifications.py",
        "fast_registration.py",
        "multiple_k8s.py",
        ## Cluster
        "config_flyte_deploy.py",
        "productionize_cluster.py",
        "auth_setup.py",
        "auth_migration.py",
        "config_resource_mgr.py",
        "monitoring.py",
        "notifications.py",
        "optimize_perf.py",
        "access_cloud_resources.py",
        "auth_setup_appendix.py",
        ## Guides
        "kubernetes.py",
        "aws.py",
        "gcp.py",
        # Control Plane
        "register_project.py",
        "run_task.py",
        "run_workflow.py",
        # Integrations
        ## Flytekit Plugins
        "simple.py",
        "basic_schema_example.py",
        "branch_example.py",
        "quickstart_example.py",
        "dolt_quickstart_example.py",
        "dolt_branch_example.py",
        "task_example.py",
        "type_example.py",
        ## Kubernetes
        "pod.py",
        "pyspark_pi.py",
        "dataframe_passing.py",
        "pytorch_mnist.py",
        ## AWS
        "sagemaker_builtin_algo_training.py",
        "sagemaker_custom_training.py",
        "sagemaker_pytorch_distributed_training.py",
        ## GCP
        # TODO
        ## External Services
        "hive.py"
        # Extending Flyte
        "backend_plugins.py",  # NOTE: for some reason this needs to be listed first here to show up last on the TOC
        "run_custom_types.py",
        "custom_task_plugin.py",
        # Tutorials
        ## ML Training
        "diabetes.py",
        "house_price_predictor.py",
        "multiregion_house_price_predictor.py",
        "datacleaning_tasks.py",
        "datacleaning_workflow.py",
        "single_node.py",
    ]
    """
    Take a look at the code for the default sorter included in the sphinx_gallery to see how this works.
    """

    def __call__(self, filename):
        src_file = os.path.normpath(os.path.join(self.src_dir, filename))
        if filename in self.CUSTOM_FILE_SORT_ORDER:
            return f"{self.CUSTOM_FILE_SORT_ORDER.index(filename):03d}"
        else:
            logging.warning(
                f"File {filename} not found in static ordering list, temporarily adding to the end"
            )
            self.CUSTOM_FILE_SORT_ORDER.append(src_file)
            return f"{len(self.CUSTOM_FILE_SORT_ORDER) - 1:03d}"


# -- General configuration ---------------------------------------------------

# Add any Sphinx extension module names here, as strings. They can be
# extensions coming with Sphinx (named 'sphinx.ext.*') or your custom
# ones.
extensions = [
    "sphinx.ext.autodoc",
    "sphinx.ext.autosummary",
    "sphinx.ext.autosectionlabel",
    "sphinx.ext.napoleon",
    "sphinx.ext.todo",
    "sphinx.ext.viewcode",
    "sphinx.ext.doctest",
    "sphinx.ext.intersphinx",
    "sphinx.ext.coverage",
    "sphinx_gallery.gen_gallery",
    "sphinx-prompt",
    "sphinx_copybutton",
    "sphinxext.remoteliteralinclude",
    "sphinx_panels",
    "sphinx_tabs.tabs",
    "sphinxcontrib.mermaid",
]

# Add any paths that contain templates here, relative to this directory.
templates_path = ["_templates"]

html_static_path = ["_static"]

html_css_files = ["sphx_gallery_autogen.css"]

# generate autosummary even if no references
autosummary_generate = True

# The suffix of source filenames.
source_suffix = ".rst"

# List of patterns, relative to source directory, that match files and
# directories to ignore when looking for source files.
# This pattern also affects html_static_path and html_extra_path.
exclude_patterns = ["_build", "Thumbs.db", ".DS_Store"]

# The master toctree document.
master_doc = "index"

pygments_style = "tango"
pygments_dark_style = "monokai"

html_context = {
    "home_page": "https://docs.flyte.org",
}

# -- Options for HTML output -------------------------------------------------

# The theme to use for HTML and HTML Help pages.  See the documentation for
# a list of builtin themes.
#
html_theme = "furo"
html_title = "Flyte Docs"

html_theme_options = {
    "light_css_variables": {
        "color-brand-primary": "#4300c9",
        "color-brand-content": "#4300c9",
    },
    "dark_css_variables": {
        "color-brand-primary": "#9D68E4",
        "color-brand-content": "#9D68E4",
    },
    # custom flyteorg furo theme options
    "github_repo": "flytesnacks",
    "github_username": "flyteorg",
    "github_commit": "master",
    "docs_path": "cookbook/docs",  # path to documentation source
    "sphinx_gallery_src_dir": "cookbook",  # path to directory of sphinx gallery source files relative to repo root
    "sphinx_gallery_dest_dir": "auto",  # path to root directory containing auto-generated sphinx gallery examples
}

# Add any paths that contain custom static files (such as style sheets) here,
# relative to this directory. They are copied after the builtin static files,
# so a file named "default.css" will overwrite the builtin "default.css".

html_favicon = "_static/flyte_circle_gradient_1_4x4.png"
html_logo = "_static/flyte_circle_gradient_1_4x4.png"

examples_dirs = [
    "../core/flyte_basics",
    "../core/control_flow",
    "../core/type_system",
    "../case_studies/ml_training/pima_diabetes",
    "../case_studies/ml_training/house_price_prediction",
    "../case_studies/ml_training/mnist_classifier",
    "../case_studies/feature_engineering/sqlite_datacleaning",
    "../testing",
    "../core/containerization",
    "../deployment",
    "../remote_access",
    "../integrations/flytekit_plugins/sql",
    "../integrations/flytekit_plugins/greatexpectations",
    "../integrations/flytekit_plugins/papermilltasks",
    "../integrations/flytekit_plugins/pandera",
    "../integrations/flytekit_plugins/dolt",
    "../integrations/kubernetes/pod",
    "../integrations/kubernetes/k8s_spark",
    # "../integrations/kubernetes/kftensorflow",  # TODO: need to update content
    "../integrations/kubernetes/kfpytorch",
    "../integrations/aws/athena",
    "../integrations/aws/sagemaker_training",
    "../integrations/aws/sagemaker_pytorch",
    "../integrations/gcp",
    "../integrations/external_services/hive",
    "../core/extend_flyte",
]
gallery_dirs = [
    "auto/core/flyte_basics",
    "auto/core/control_flow",
    "auto/core/type_system",
    "auto/case_studies/ml_training/pima_diabetes",
    "auto/case_studies/ml_training/house_price_prediction",
    "auto/case_studies/ml_training/mnist_classifier",
    "auto/case_studies/feature_engineering/sqlite_datacleaning",
    "auto/testing",
    "auto/core/containerization",
    "auto/deployment",
    "auto/remote_access",
    "auto/integrations/flytekit_plugins/sql",
    "auto/integrations/flytekit_plugins/greatexpectations",
    "auto/integrations/flytekit_plugins/papermilltasks",
    "auto/integrations/flytekit_plugins/pandera",
    "auto/integrations/flytekit_plugins/dolt",
    "auto/integrations/kubernetes/pod",
    "auto/integrations/kubernetes/k8s_spark",
    # "auto/integrations/kubernetes/kftensorflow",  # TODO: need to update content
    "auto/integrations/kubernetes/kfpytorch",
    "auto/integrations/aws/athena",
    "auto/integrations/aws/sagemaker_training",
    "auto/integrations/aws/sagemaker_pytorch",
    "auto/integrations/gcp",
    "auto/integrations/external_services/hive",
    "auto/core/extend_flyte",
]

# image_scrapers = ('matplotlib',)
image_scrapers = ()

min_reported_time = 0

# hide example pages with empty content
ignore_py_files = [
    "__init__",
    "config_resource_mgr",
    "optimize_perf",
]

sphinx_gallery_conf = {
    "examples_dirs": examples_dirs,
    "gallery_dirs": gallery_dirs,
    "ignore_pattern": f"({'|'.join(ignore_py_files)})\.py",
    # "subsection_order": ExplicitOrder(
    #     [
    #         "../core/basic",
    #         "../core/intermediate",
    #         "../core/advanced",
    #         "../core/remote_flyte",
    #         "../case_studies/pima_diabetes",
    #         "../case_studies/house_price_prediction",
    #         "../testing",
    #         "../plugins/pod/",
    #         "../plugins/k8s_spark",
    #         "../plugins/papermilltasks/",
    #         "../plugins/hive",
    #         "../plugins/sagemaker_training",
    #         "../plugins/kfpytorch",
    #         "../plugins/sagemaker_pytorch/",
    #     ]
    # ),
    # # specify the order of examples to be according to filename
    "within_subsection_order": CustomSorter,
    "min_reported_time": min_reported_time,
    "filename_pattern": "/run_",
    "capture_repr": (),
    "image_scrapers": image_scrapers,
    "default_thumb_file": "flyte_mark_offset_pink.png",
    "thumbnail_size": (350, 350),
    # Support for binder
    # 'binder': {'org': 'sphinx-gallery',
    # 'repo': 'sphinx-gallery.github.io',
    # 'branch': 'master',
    # 'binderhub_url': 'https://mybinder.org',
    # 'dependencies': './binder/requirements.txt',
    # 'notebooks_dir': 'notebooks',
    # 'use_jupyter_lab': True,
    # },
}

if len(examples_dirs) != len(gallery_dirs):
    raise ConfigError("examples_dirs and gallery_dirs aren't of the same length")

# Sphinx gallery makes specific assumptions about the structure of example gallery.
# The main one is the the gallery's entrypoint is a README.rst file and the rest
# of the files are *.py files that are auto-converted to .rst files. This makes
# sure that the only rst files in the example directories are README.rst
hide_download_page_ids = []


def hide_example_page(file_handler):
    """Heuristic that determines whether example file contains python code."""
    example_content = file_handler.read().strip()

    no_percent_comments = True
    no_imports = True

    for line in example_content.split("\n"):
        if line.startswith(r"# %%"):
            no_percent_comments = False
        if line.startswith("import"):
            no_imports = False

    return (
        example_content.startswith('"""')
        and example_content.endswith('"""')
        and no_percent_comments
        and no_imports
    )


for source_dir in sphinx_gallery_conf["examples_dirs"]:
    for f in Path(source_dir).glob("*.rst"):
        if f.name != "README.rst":
            raise ValueError(
                f"non-README.rst file {f} not permitted in sphinx gallery directories"
            )

    # we want to hide the download example button in pages that don't actually contain python code.
    for f in Path(source_dir).glob("*.py"):
        with f.open() as fh:
            if hide_example_page(fh):
                page_id = (
                    str(f)
                    .replace("..", "auto")
                    .replace("/", "-")
                    .replace(".", "-")
                    .replace("_", "-")
                )
                hide_download_page_ids.append(f"sphx-glr-download-{page_id}")

SPHX_GALLERY_CSS_TEMPLATE = """
{hide_download_page_ids} {{
    height: 0px;
    visibility: hidden;
}}
"""

with Path("_static/sphx_gallery_autogen.css").open("w") as f:
    f.write(
        SPHX_GALLERY_CSS_TEMPLATE.format(
            hide_download_page_ids=",\n".join(f"#{x}" for x in hide_download_page_ids)
        )
    )

# intersphinx configuration
intersphinx_mapping = {
    "python": ("https://docs.python.org/{.major}".format(sys.version_info), None),
    "numpy": ("https://numpy.org/doc/stable", None),
    "pandas": ("https://pandas.pydata.org/pandas-docs/stable/", None),
    "pandera": ("https://pandera.readthedocs.io/en/stable/", None),
    "dolt": ("https://docs.dolthub.com/", None),
    "torch": ("https://pytorch.org/docs/master/", None),
    "scipy": ("https://docs.scipy.org/doc/scipy/reference", None),
    "matplotlib": ("https://matplotlib.org", None),
    "flytekit": ("https://flyte.readthedocs.io/projects/flytekit/en/latest/", None),
    "flyte": ("https://flyte.readthedocs.io/en/latest/", None),
    # Uncomment for local development and change to your username
    # "flytekit": ("/Users/ytong/go/src/github.com/lyft/flytekit/docs/build/html", None),
    "flyteidl": ("https://docs.flyte.org/projects/flyteidl/en/latest", None),
    "flytectl": ("https://docs.flyte.org/projects/flytectl/en/latest/", None),
<<<<<<< HEAD
    "greatexpectations": ("https://docs.greatexpectations.io/en/stable", None),
=======
    "pytorch": ("https://pytorch.org/docs/stable/", None),
>>>>>>> ff4e179a
}

# Sphinx-tabs config
sphinx_tabs_valid_builders = ["linkcheck"]

# Sphinx-mermaid config
mermaid_output_format = "raw"
mermaid_version = "latest"
mermaid_init_js = "mermaid.initialize({startOnLoad:false});"<|MERGE_RESOLUTION|>--- conflicted
+++ resolved
@@ -426,11 +426,8 @@
     # "flytekit": ("/Users/ytong/go/src/github.com/lyft/flytekit/docs/build/html", None),
     "flyteidl": ("https://docs.flyte.org/projects/flyteidl/en/latest", None),
     "flytectl": ("https://docs.flyte.org/projects/flytectl/en/latest/", None),
-<<<<<<< HEAD
+    "pytorch": ("https://pytorch.org/docs/stable/", None),
     "greatexpectations": ("https://docs.greatexpectations.io/en/stable", None),
-=======
-    "pytorch": ("https://pytorch.org/docs/stable/", None),
->>>>>>> ff4e179a
 }
 
 # Sphinx-tabs config
