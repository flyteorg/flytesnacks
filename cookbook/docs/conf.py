# Configuration file for the Sphinx documentation builder.
#
# This file only contains a selection of the most common options. For a full
# list see the documentation:
# https://www.sphinx-doc.org/en/master/usage/configuration.html

# -- Path setup --------------------------------------------------------------

# If extensions (or modules to document with autodoc) are in another directory,
# add these directories to sys.path here. If the directory is relative to the
# documentation root, use os.path.abspath to make it absolute, like shown here.
#
import logging
import os
import re
import sys
from pathlib import Path

from sphinx.errors import ConfigError
from sphinx_gallery.sorting import FileNameSortKey

sys.path.insert(0, os.path.abspath("../"))

# -- Project information -----------------------------------------------------

project = "Flyte Tutorial"
copyright = "2021, Flyte"
author = "Flyte"

# The full version, including alpha/beta/rc tags
# The full version, including alpha/beta/rc tags.
release = re.sub("^v", "", os.popen("git describe").read().strip())


class CustomSorter(FileNameSortKey):
    CUSTOM_FILE_SORT_ORDER = [
        # Flyte Basics
        "hello_world.py",
        "task.py",
        "basic_workflow.py",
        "imperative_wf_style.py",
        "documented_workflow.py",
        "lp.py",
        "task_cache.py",
        "shell_task.py",
        "reference_task.py",
        "files.py",
        "folders.py",
        "named_outputs.py",
        "decorating_tasks.py",
        "decorating_workflows.py",
        # Control Flow
        "run_conditions.py",
        "chain_tasks.py",
        "subworkflows.py",
        "dynamics.py",
        "map_task.py",
        "run_merge_sort.py",
        # Type System
        "flyte_python_types.py",
        "schema.py",
        "typed_schema.py",
        "custom_objects.py",
        "enums.py",
        "lp_schedules.py",
        # Testing
        "mocking.py",
        # Containerization
        "raw_container.py",
        "multi_images.py",
        "use_secrets.py",
        "spot_instances.py",
        "workflow_labels_annotations.py",
        # Remote Access
        "register_project.py",
        "run_task.py",
        "run_workflow.py",
        "run_launchplan.py",
        "inspecting_executions.py",
        "debugging_workflows_tasks.py",
        # Deployment
        ## Workflow
        "deploying_workflows.py",
        "customizing_resources.py",
        "lp_notifications.py",
        "fast_registration.py",
        "multiple_k8s.py",
        ## Cluster
        "config_flyte_deploy.py",
        "productionize_cluster.py",
        "auth_setup.py",
        "auth_migration.py",
        "config_resource_mgr.py",
        "monitoring.py",
        "notifications.py",
        "optimize_perf.py",
        "access_cloud_resources.py",
        "auth_setup_appendix.py",
        ## Guides
        "kubernetes.py",
        "aws.py",
        "gcp.py",
        # Control Plane
        "register_project.py",
        "run_task.py",
        "run_workflow.py",
        # Integrations
        ## Flytekit Plugins
        "simple.py",
        "basic_schema_example.py",
        "branch_example.py",
        "quickstart_example.py",
        "dolt_quickstart_example.py",
        "dolt_branch_example.py",
        "task_example.py",
        "type_example.py",
        ## Kubernetes
        "pod.py",
        "pyspark_pi.py",
        "dataframe_passing.py",
        "pytorch_mnist.py",
        "tf_mnist.py",
        ## AWS
        "sagemaker_builtin_algo_training.py",
        "sagemaker_custom_training.py",
        "sagemaker_pytorch_distributed_training.py",
        ## GCP
        # TODO
        ## External Services
        "hive.py",
<<<<<<< HEAD
        "snowflake.py",
=======
        "snowflake.py"
>>>>>>> 4458c9e3
        # Extending Flyte
        "backend_plugins.py",  # NOTE: for some reason this needs to be listed first here to show up last on the TOC
        "run_custom_types.py",
        "custom_task_plugin.py",
        # Tutorials
        ## ML Training
        "diabetes.py",
        "house_price_predictor.py",
        "multiregion_house_price_predictor.py",
        "keras_spark_rossmann_estimator.py",
        ## Feature Engineering
        "pytorch_single_node_and_gpu.py",
        "pytorch_single_node_multi_gpu.py",
        "notebook.py",
        "notebook_and_task.py",
        "notebook_as_tasks.py",
        "feature_eng_tasks.py",
        "feast_dataobjects.py",
        "feast_workflow.py",
        ## Bioinformatics
        "blastx_example.py",
    ]
    """
    Take a look at the code for the default sorter included in the sphinx_gallery to see how this works.
    """

    def __call__(self, filename):
        src_file = os.path.normpath(os.path.join(self.src_dir, filename))
        if filename in self.CUSTOM_FILE_SORT_ORDER:
            return f"{self.CUSTOM_FILE_SORT_ORDER.index(filename):03d}"
        else:
            logging.warning(
                f"File {filename} not found in static ordering list, temporarily adding to the end"
            )
            self.CUSTOM_FILE_SORT_ORDER.append(src_file)
            return f"{len(self.CUSTOM_FILE_SORT_ORDER) - 1:03d}"


# -- General configuration ---------------------------------------------------

# Add any Sphinx extension module names here, as strings. They can be
# extensions coming with Sphinx (named 'sphinx.ext.*') or your custom
# ones.
extensions = [
    "sphinx.ext.autodoc",
    "sphinx.ext.autosummary",
    "sphinx.ext.autosectionlabel",
    "sphinx.ext.napoleon",
    "sphinx.ext.todo",
    "sphinx.ext.viewcode",
    "sphinx.ext.doctest",
    "sphinx.ext.intersphinx",
    "sphinx.ext.coverage",
    "sphinx_gallery.gen_gallery",
    "sphinx-prompt",
    "sphinx_copybutton",
    "sphinxext.remoteliteralinclude",
    "sphinx_panels",
    "sphinxcontrib.mermaid",
    "sphinxcontrib.yt",
]

# Add any paths that contain templates here, relative to this directory.
templates_path = ["_templates"]

html_static_path = ["_static"]
html_css_files = ["sphx_gallery_autogen.css", "custom.css"]

# generate autosummary even if no references
autosummary_generate = True

# The suffix of source filenames.
source_suffix = ".rst"

# List of patterns, relative to source directory, that match files and
# directories to ignore when looking for source files.
# This pattern also affects html_static_path and html_extra_path.
exclude_patterns = ["_build", "Thumbs.db", ".DS_Store"]

# The master toctree document.
master_doc = "index"

pygments_style = "tango"
pygments_dark_style = "monokai"

html_context = {
    "home_page": "https://docs.flyte.org",
}

# -- Options for HTML output -------------------------------------------------

# The theme to use for HTML and HTML Help pages.  See the documentation for
# a list of builtin themes.
#
html_theme = "furo"
html_title = "Flyte Docs"

html_theme_options = {
    "light_css_variables": {
        "color-brand-primary": "#4300c9",
        "color-brand-content": "#4300c9",
    },
    "dark_css_variables": {
        "color-brand-primary": "#9D68E4",
        "color-brand-content": "#9D68E4",
    },
    # custom flyteorg furo theme options
    "github_repo": "flytesnacks",
    "github_username": "flyteorg",
    "github_commit": "master",
    "docs_path": "cookbook/docs",  # path to documentation source
    "sphinx_gallery_src_dir": "cookbook",  # path to directory of sphinx gallery source files relative to repo root
    "sphinx_gallery_dest_dir": "auto",  # path to root directory containing auto-generated sphinx gallery examples
}

# Add any paths that contain custom static files (such as style sheets) here,
# relative to this directory. They are copied after the builtin static files,
# so a file named "default.css" will overwrite the builtin "default.css".

html_favicon = "_static/flyte_circle_gradient_1_4x4.png"
html_logo = "_static/flyte_circle_gradient_1_4x4.png"

examples_dirs = [
    "../core/flyte_basics",
    "../core/control_flow",
    "../core/scheduled_workflows",
    "../core/type_system",
    "../case_studies/ml_training/pima_diabetes",
    "../case_studies/ml_training/house_price_prediction",
    "../case_studies/ml_training/mnist_classifier",
    "../case_studies/ml_training/spark_horovod",
    "../case_studies/feature_engineering/eda",
    "../case_studies/feature_engineering/feast_integration",
    "../case_studies/bioinformatics/blast",
    "../testing",
    "../core/containerization",
    "../deployment",
    "../remote_access",
    "../integrations/flytekit_plugins/sql",
    "../integrations/flytekit_plugins/greatexpectations",
    "../integrations/flytekit_plugins/papermilltasks",
    "../integrations/flytekit_plugins/pandera_examples",
    "../integrations/flytekit_plugins/dolt",
    "../integrations/kubernetes/pod",
    "../integrations/kubernetes/k8s_spark",
    "../integrations/kubernetes/kftensorflow",
    "../integrations/kubernetes/kfpytorch",
    "../integrations/kubernetes/kfmpi",
    "../integrations/aws/athena",
    "../integrations/aws/sagemaker_training",
    "../integrations/aws/sagemaker_pytorch",
    "../integrations/gcp",
    "../integrations/external_services/hive",
    "../integrations/external_services/snowflake",
    "../core/extend_flyte",
]
gallery_dirs = [
    "auto/core/flyte_basics",
    "auto/core/control_flow",
    "auto/core/scheduled_workflows",
    "auto/core/type_system",
    "auto/case_studies/ml_training/pima_diabetes",
    "auto/case_studies/ml_training/house_price_prediction",
    "auto/case_studies/ml_training/mnist_classifier",
    "auto/case_studies/ml_training/spark_horovod",
    "auto/case_studies/feature_engineering/eda",
    "auto/case_studies/feature_engineering/feast_integration",
    "auto/case_studies/bioinformatics/blast",
    "auto/testing",
    "auto/core/containerization",
    "auto/deployment",
    "auto/remote_access",
    "auto/integrations/flytekit_plugins/sql",
    "auto/integrations/flytekit_plugins/greatexpectations",
    "auto/integrations/flytekit_plugins/papermilltasks",
    "auto/integrations/flytekit_plugins/pandera_examples",
    "auto/integrations/flytekit_plugins/dolt",
    "auto/integrations/kubernetes/pod",
    "auto/integrations/kubernetes/k8s_spark",
    "auto/integrations/kubernetes/kftensorflow",
    "auto/integrations/kubernetes/kfpytorch",
    "auto/integrations/kubernetes/kfmpi",
    "auto/integrations/aws/athena",
    "auto/integrations/aws/sagemaker_training",
    "auto/integrations/aws/sagemaker_pytorch",
    "auto/integrations/gcp",
    "auto/integrations/external_services/hive",
    "auto/integrations/external_services/snowflake",
    "auto/core/extend_flyte",
]

# image_scrapers = ('matplotlib',)
image_scrapers = ()

min_reported_time = 0

# hide example pages with empty content
ignore_py_files = [
    "__init__",
    "config_resource_mgr",
    "optimize_perf",
]

sphinx_gallery_conf = {
    "examples_dirs": examples_dirs,
    "gallery_dirs": gallery_dirs,
    "ignore_pattern": f"({'|'.join(ignore_py_files)})\.py",
    # "subsection_order": ExplicitOrder(
    #     [
    #         "../core/basic",
    #         "../core/intermediate",
    #         "../core/advanced",
    #         "../core/remote_flyte",
    #         "../case_studies/pima_diabetes",
    #         "../case_studies/house_price_prediction",
    #         "../testing",
    #         "../plugins/pod/",
    #         "../plugins/k8s_spark",
    #         "../plugins/papermilltasks/",
    #         "../plugins/hive",
    #         "../plugins/sagemaker_training",
    #         "../plugins/kfpytorch",
    #         "../plugins/sagemaker_pytorch/",
    #     ]
    # ),
    # # specify the order of examples to be according to filename
    "within_subsection_order": CustomSorter,
    "min_reported_time": min_reported_time,
    "filename_pattern": "/run_",
    "capture_repr": (),
    "image_scrapers": image_scrapers,
    "default_thumb_file": "flyte_mark_offset_pink.png",
    "thumbnail_size": (350, 350),
    # Support for binder
    # 'binder': {'org': 'sphinx-gallery',
    # 'repo': 'sphinx-gallery.github.io',
    # 'branch': 'master',
    # 'binderhub_url': 'https://mybinder.org',
    # 'dependencies': './binder/requirements.txt',
    # 'notebooks_dir': 'notebooks',
    # 'use_jupyter_lab': True,
    # },
}

if len(examples_dirs) != len(gallery_dirs):
    raise ConfigError("examples_dirs and gallery_dirs aren't of the same length")

# Sphinx gallery makes specific assumptions about the structure of example gallery.
# The main one is the the gallery's entrypoint is a README.rst file and the rest
# of the files are *.py files that are auto-converted to .rst files. This makes
# sure that the only rst files in the example directories are README.rst
hide_download_page_ids = []


def hide_example_page(file_handler):
    """Heuristic that determines whether example file contains python code."""
    example_content = file_handler.read().strip()

    no_percent_comments = True
    no_imports = True

    for line in example_content.split("\n"):
        if line.startswith(r"# %%"):
            no_percent_comments = False
        if line.startswith("import"):
            no_imports = False

    return (
        example_content.startswith('"""')
        and example_content.endswith('"""')
        and no_percent_comments
        and no_imports
    )


for source_dir in sphinx_gallery_conf["examples_dirs"]:
    for f in Path(source_dir).glob("*.rst"):
        if f.name != "README.rst":
            raise ValueError(
                f"non-README.rst file {f} not permitted in sphinx gallery directories"
            )

    # we want to hide the download example button in pages that don't actually contain python code.
    for f in Path(source_dir).glob("*.py"):
        with f.open() as fh:
            if hide_example_page(fh):
                page_id = (
                    str(f)
                    .replace("..", "auto")
                    .replace("/", "-")
                    .replace(".", "-")
                    .replace("_", "-")
                )
                hide_download_page_ids.append(f"sphx-glr-download-{page_id}")

SPHX_GALLERY_CSS_TEMPLATE = """
{hide_download_page_ids} {{
    height: 0px;
    visibility: hidden;
}}
"""

with Path("_static/sphx_gallery_autogen.css").open("w") as f:
    f.write(
        SPHX_GALLERY_CSS_TEMPLATE.format(
            hide_download_page_ids=",\n".join(f"#{x}" for x in hide_download_page_ids)
        )
    )

# intersphinx configuration
intersphinx_mapping = {
    "python": ("https://docs.python.org/{.major}".format(sys.version_info), None),
    "numpy": ("https://numpy.org/doc/stable", None),
    "pandas": ("https://pandas.pydata.org/pandas-docs/stable/", None),
    "pandera": ("https://pandera.readthedocs.io/en/stable/", None),
    "dolt": ("https://docs.dolthub.com/", None),
    "torch": ("https://pytorch.org/docs/master/", None),
    "scipy": ("https://docs.scipy.org/doc/scipy/reference", None),
    "matplotlib": ("https://matplotlib.org", None),
    "flytekit": ("https://flyte.readthedocs.io/projects/flytekit/en/latest/", None),
    "flyte": ("https://flyte.readthedocs.io/en/latest/", None),
    # Uncomment for local development and change to your username
    # "flytekit": ("/Users/ytong/go/src/github.com/lyft/flytekit/docs/build/html", None),
    "flyteidl": ("https://docs.flyte.org/projects/flyteidl/en/latest", None),
    "flytectl": ("https://docs.flyte.org/projects/flytectl/en/latest/", None),
    "pytorch": ("https://pytorch.org/docs/stable/", None),
    "greatexpectations": ("https://legacy.docs.greatexpectations.io/en/latest", None),
    "tensorflow": (
        "https://www.tensorflow.org/api_docs/python",
        "https://github.com/GPflow/tensorflow-intersphinx/raw/master/tf2_py_objects.inv",
    ),
}

# Sphinx-tabs config
# sphinx_tabs_valid_builders = ["linkcheck"]

# Sphinx-mermaid config
mermaid_output_format = "raw"
mermaid_version = "latest"
mermaid_init_js = "mermaid.initialize({startOnLoad:false});"<|MERGE_RESOLUTION|>--- conflicted
+++ resolved
@@ -128,11 +128,7 @@
         # TODO
         ## External Services
         "hive.py",
-<<<<<<< HEAD
         "snowflake.py",
-=======
-        "snowflake.py"
->>>>>>> 4458c9e3
         # Extending Flyte
         "backend_plugins.py",  # NOTE: for some reason this needs to be listed first here to show up last on the TOC
         "run_custom_types.py",
