"""
.. _advanced_custom_types:

<<<<<<< HEAD
Writing Custom Flyte Types
---------------------------
=======
Writing Custom Types
--------------------
>>>>>>> 24c24b0f

Flyte is a strongly typed framework for authoring tasks and workflows. But, there are situations when the existing set
of types do not directly work. This is true with any programming language. This is when the languages support higher
level concepts to describe User specific objects - like classes in python/java/c++, struct in C/golang, etc

Flytekit allows modeling user classes similarly. The idea is to make an interface that is more productive for the
usecase, but write a transformer that transforms the user defined type to one of the generic constructs in Flyte's
Type system.

In this example, we will try to model an example user defined set and show how it can be integrated seamlessly with
Flytekit's typing engine.


"""
import os
import tempfile
import typing

# %%
# FlyteContext is used only to access a random local directory
from typing import Type

# %%
# Defined type here represents a list of Files on the disk. We will refer to it as ``MyDataset``
from flytekit import FlyteContext, task, workflow
from flytekit.extend import TypeEngine, TypeTransformer
from flytekit.models.core.types import BlobType
from flytekit.models.literals import Blob, BlobMetadata, Literal, Scalar
from flytekit.models.types import LiteralType


class MyDataset(object):
    """
    Dataset here is a set of files that exist together. In Flyte this maps to a Multi-part blob or a directory
    """

    def __init__(self, base_dir: str = None):
        if base_dir is None:
            self._tmp_dir = tempfile.TemporaryDirectory()
            self._base_dir = self._tmp_dir.name
            self._files = []
        else:
            self._base_dir = base_dir
            files = os.listdir(base_dir)
            self._files = [os.path.join(base_dir, f) for f in files]

    @property
    def base_dir(self) -> str:
        return self._base_dir

    @property
    def files(self) -> typing.List[str]:
        return self._files

    def new_file(self, name: str) -> str:
        new_file = os.path.join(self._base_dir, name)
        self._files.append(new_file)
        return new_file


# %%
# ``MyDataset`` represents a set of files locally, but, when a workflow consists of multiple steps, we want the data to
# flow between the different steps. To achieve this, it is necessary to explain how the data will be transformed to
# Flyte's remote references. To do this, we create a new instance of
# :py:class:`flytekit.extend.TypeTransformer`, for the type ``MyDataset`` as follows
#
# .. note::
#
#   The TypeTransformer is a Generic abstract base class. The Generic type argument here refers to the actual object
#   that we want to work with. In this case, it is the ``MyDataset`` object
class MyDatasetTransformer(TypeTransformer[MyDataset]):
    _TYPE_INFO = BlobType(
        format="binary", dimensionality=BlobType.BlobDimensionality.MULTIPART
    )

    def __init__(self):
        super(MyDatasetTransformer, self).__init__(
            name="mydataset-transform", t=MyDataset
        )

    def get_literal_type(self, t: Type[MyDataset]) -> LiteralType:
        """
        This is useful to tell the Flytekit type system that ``MyDataset`` actually refers to what corresponding type
        In this example, we say its of format binary (do not try to introspect) and there are more than one files in it
        """
        return LiteralType(blob=self._TYPE_INFO)

    def to_literal(
        self,
        ctx: FlyteContext,
        python_val: MyDataset,
        python_type: Type[MyDataset],
        expected: LiteralType,
    ) -> Literal:
        """
        This method is used to convert from given python type object ``MyDataset`` to the Literal representation
        """
        # Step 1: lets upload all the data into a remote place recommended by Flyte
        remote_dir = ctx.file_access.get_random_remote_directory()
        ctx.file_access.upload_directory(python_val.base_dir, remote_dir)
        # Step 2: lets return a pointer to this remote_dir in the form of a literal
        return Literal(
            scalar=Scalar(
                blob=Blob(uri=remote_dir, metadata=BlobMetadata(type=self._TYPE_INFO))
            )
        )

    def to_python_value(
        self, ctx: FlyteContext, lv: Literal, expected_python_type: Type[MyDataset]
    ) -> MyDataset:
        """
        In this function we want to be able to re-hydrate the custom object from Flyte Literal value
        """
        # Step 1: lets download remote data locally
        local_dir = ctx.file_access.get_random_local_directory()
        ctx.file_access.download_directory(lv.scalar.blob.uri, local_dir)
        # Step 2: create the MyDataset object
        return MyDataset(base_dir=local_dir)


# %%
# Before we can use MyDataset in our tasks, we need to let flytekit know that ``MyDataset`` should be considered as a
# valid type. This is done using the :py:func:`flytekit.extend.TypeEngine.register` function.
TypeEngine.register(MyDatasetTransformer())


# %%
# Now the new type should be ready to use. Let us write an example generator and consumer for this new datatype


@task
def generate() -> MyDataset:
    d = MyDataset()
    for i in range(3):
        fp = d.new_file(f"x{i}")
        with open(fp, "w") as f:
            f.write(f"Contents of file{i}")

    return d


@task
def consume(d: MyDataset) -> str:
    s = ""
    for f in d.files:
        with open(f) as fp:
            s += fp.read()
            s += "\n"
    return s


@workflow
def wf() -> str:
    return consume(d=generate())


# %%
# We can run this workflow locally and test it. Remember even when you run it locally, flytekit will excercise the
# entire path

if __name__ == "__main__":
    print(wf())<|MERGE_RESOLUTION|>--- conflicted
+++ resolved
@@ -1,13 +1,8 @@
 """
 .. _advanced_custom_types:
 
-<<<<<<< HEAD
 Writing Custom Flyte Types
 ---------------------------
-=======
-Writing Custom Types
---------------------
->>>>>>> 24c24b0f
 
 Flyte is a strongly typed framework for authoring tasks and workflows. But, there are situations when the existing set
 of types do not directly work. This is true with any programming language. This is when the languages support higher
