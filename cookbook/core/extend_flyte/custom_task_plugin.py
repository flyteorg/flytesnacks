"""
.. _advanced_custom_task_plugin:

<<<<<<< HEAD
Writing Your Own Flytekit Task Plugins
---------------------------------------
=======
Writing Custom Flytekit Task Plugins
----------------------------------------------
>>>>>>> 24c24b0f

Flytekit is designed to be extremely extensible. You can add new task-types that are useful only for your use-cases.
Flyte does come with the capability of extending the backend, but that is only required if you want the capability to be
extended to all users of Flyte, or there is a cost/visibility benefit of doing so. To understand when you should write
a backend plugin refer to - TODO: Flow chart that helps you decide when to write a backend / flytekit plugin?

This tutorial will walk you through writing your own Sensor style plugin, that allows users to wait for a file to land
in the object store. Remember, if you follow the Flyte/flytekit constructs, you will automatically make your plugin portable
across all cloud platforms that Flyte supports

Sensor Plugin
^^^^^^^^^^^^^^
A sensor Plugin waits for some event to happen, before marking the task as success. You do not need to worry about the
timeout as that will be handled by the flyte engine itself, when running in production

Plugin API
^^^^^^^^^^^^

.. code-block:: python

    sensor = WaitForObjectStoreFile(metadata=metadata(timeout="1H", retries=10))

    @workflow
    def wait_and_run(path: str) -> int:
        # To demonstrate how to create outputs, we will also return the output from the sensor. The output will be the
        # same as the path
        path = sensor(path=path)
        return do_next(path=path)

"""
import typing
from datetime import timedelta
from time import sleep

from flytekit import TaskMetadata, task, workflow
from flytekit.extend import Interface, PythonTask, context_manager


# %%
# Plugin Structure
# ^^^^^^^^^^^^^^^^^
# As illustrated above to achieve this structure we need to create a Class called  ``WaitForObjectStoreFile``, which
# derives from :py:class:`flytekit.PythonFunctionTask` as follows.
#
class WaitForObjectStoreFile(PythonTask):
    """
    Add documentation here for your Plugin.
    This plugin creates an object store file sensor, that waits and exits only when the file exists.
    """

    _VAR_NAME: str = "path"

    def __init__(
        self, name: str, poll_interval: timedelta = timedelta(seconds=10), **kwargs,
    ):
        super(WaitForObjectStoreFile, self).__init__(
            task_type="object-store-sensor",
            name=name,
            task_config=None,
            interface=Interface(
                inputs={self._VAR_NAME: str}, outputs={self._VAR_NAME: str}
            ),
            **kwargs,
        )
        self._poll_interval = poll_interval

    def execute(self, **kwargs) -> typing.Any:
        # No need to check for existence, as that is guaranteed
        path = kwargs[self._VAR_NAME]
        ctx = context_manager.FlyteContext.current_context()
        user_context = ctx.user_space_params
        while True:
            user_context.logging.info(f"Sensing file in path {path}...")
            if ctx.file_access.exists(path):
                user_context.logging.info(f"file in path {path} exists!")
                return path
            user_context.logging.warning(f"file in path {path} does not exists!")
            sleep(self._poll_interval.seconds)


# %%
# Note about Config Objects
# ^^^^^^^^^^^^^^^^^^^^^^^^^^
#
# Flytekit routes to the right plugin only based on the type of task_config class, if using the @task decorator.
# Config is very useful for cases when one wants to customize the behavior of the plugin or pass the config information
# to the backend plugin, but in this case we have no real configuration. The config object is any class, that your
# plugin understands
#
# .. note::
#
#   Observe that the base class is Generic, it is parameterized with the desired config class
#
# .. note::
#
#   To create a task decorator based plugin the Config is required In this example, we are creating a named class plugin
#   This construct does not need a plugin
#
# We will try to cover an example of Config objects in a subsequent tutorial
#
# Actual Usage
# ^^^^^^^^^^^^^

sensor = WaitForObjectStoreFile(
    name="my-objectstore-sensor",
    metadata=TaskMetadata(retries=10, timeout=timedelta(minutes=20)),
    poll_interval=timedelta(seconds=1),
)


@task
def print_file(path: str) -> str:
    print(path)
    return path


@workflow
def my_workflow(path: str) -> str:
    return print_file(path=sensor(path=path))


# %%
# Ofcourse you can run the workflow using your own new shiny plugin locally
if __name__ == "__main__":
    f = "/tmp/some-file"
    with open(f, "w") as w:
        w.write("Hello World!")

    print(my_workflow(path=f))<|MERGE_RESOLUTION|>--- conflicted
+++ resolved
@@ -1,13 +1,8 @@
 """
 .. _advanced_custom_task_plugin:
 
-<<<<<<< HEAD
 Writing Your Own Flytekit Task Plugins
 ---------------------------------------
-=======
-Writing Custom Flytekit Task Plugins
-----------------------------------------------
->>>>>>> 24c24b0f
 
 Flytekit is designed to be extremely extensible. You can add new task-types that are useful only for your use-cases.
 Flyte does come with the capability of extending the backend, but that is only required if you want the capability to be
