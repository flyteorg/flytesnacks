"""
.. _hosted_multi_images:

Multiple Container Images in a Single Workflow
----------------------------------------------

When working locally, it is typically preferable to install all requirements of your project locally (maybe in a single virtual environment). It gets complicated when you want to deploy your code to a remote
environment. This is because most tasks in Flyte (function tasks) get deployed using a Docker Container. 

A docker container allows you to create an expected environment for your tasks. Though it is completely possible to build a single Container Image that contains all your dependencies, it is complicated to achieve this in practice.

The following are reasons why it is complicated and not recommended:

#. All dependencies in one container increases the size of the container image
#. Some task executions like Spark, Sagemaker-based Training, and Deep Learning using GPUs need specific runtime configurations. For example,

     - Spark needs JavaVirtualMachine to be installed and Spark entrypoints to be set
     - NVIDIA drivers and other corresponding libraries need to be installed to use GPUs for deep learning. However, these are not required for a CPU.
     - Sagemaker expects the entrypoint to be specifically designed to accept its parameters

#. Building a singular image may increase the build time for the image itself

.. note::

   Flyte (Service) by default does not require that a Workflow is bound to a single Container Image. Flytekit offers a simple interface to easily alter the images that should be associated per task, yet keeping the local execution simple for the user.


<<<<<<< HEAD
For every :py:class:`flytekit.PythonFunctionTask` type task or simply a task that is decorated with the ``@task`` decorator, users can supply rules of how the container image should be bound. By default, flytekit will associate one container image with all tasks. This image is called the ``default`` image.
To alter the image, users should use the ``container_image`` parameter available in the :py:func:`flytekit.task` decorator. Any one of the following is an acceptable
=======
For every :py:class:`flytekit.core.task.PythonFunctionTask` type task or simply a task that is decorated with the ``@task`` decorator, users can supply rules of how the container image should be bound. By default, Flytekit will associate one container image with all tasks. This image is called the ``default`` image.
To alter the image, users should use the ``container_image`` parameter available in the :py:func:`flytekit.task` decorator. Either one of the following is acceptable:
>>>>>>> 2c2d70d8

#. Image reference is specified, but the version is derived from the default images version ``container_image="docker.io/redis:{{.image.default.version}},``
#. Both the FQN and the version are derived from the default image ``container_image="{{.image.default.fqn}}:spark-{{.image.default.version}},``

The images themselves are parameterizable in the config in the following format:
 ``{{.image.<name>.<attribute>}}``

- ``name`` refers to the name of the image in the image configuration. The name ``default`` is a reserved keyword and will automatically apply to the default image name for this repository.
- ``fqn`` refers to the fully qualified name of the image. For example it includes the repository and domain url of the image. E.g. docker.io/my_repo/xyz.
- ``version`` refers to the tag of the image. E.g. latest, or python-3.8 etc. If the container_image is not specified then the default configured image for the project is used.

.. note::

    The default image (name + version) is always ``{{.image.default.fqn}}:{{.image.default.version}}``

.. warning:

    It is the responsibility of the user to push a container image that matches the new name described.

"""

# %%
# Lets declare a task that uses an image that is derived from the defaults FQN and version
#
# .. todo::
#
#   Another example for multi-images here
#
# For another example where this is done please refer to :any:`intermediate_spark_dataframes_passing`<|MERGE_RESOLUTION|>--- conflicted
+++ resolved
@@ -25,13 +25,8 @@
    Flyte (Service) by default does not require that a Workflow is bound to a single Container Image. Flytekit offers a simple interface to easily alter the images that should be associated per task, yet keeping the local execution simple for the user.
 
 
-<<<<<<< HEAD
 For every :py:class:`flytekit.PythonFunctionTask` type task or simply a task that is decorated with the ``@task`` decorator, users can supply rules of how the container image should be bound. By default, flytekit will associate one container image with all tasks. This image is called the ``default`` image.
 To alter the image, users should use the ``container_image`` parameter available in the :py:func:`flytekit.task` decorator. Any one of the following is an acceptable
-=======
-For every :py:class:`flytekit.core.task.PythonFunctionTask` type task or simply a task that is decorated with the ``@task`` decorator, users can supply rules of how the container image should be bound. By default, Flytekit will associate one container image with all tasks. This image is called the ``default`` image.
-To alter the image, users should use the ``container_image`` parameter available in the :py:func:`flytekit.task` decorator. Either one of the following is acceptable:
->>>>>>> 2c2d70d8
 
 #. Image reference is specified, but the version is derived from the default images version ``container_image="docker.io/redis:{{.image.default.version}},``
 #. Both the FQN and the version are derived from the default image ``container_image="{{.image.default.fqn}}:spark-{{.image.default.version}},``
