"""
<<<<<<< HEAD
=======
.. _raw_container:

>>>>>>> fc5887bc
Using Raw Containers
---------------------

This example shows how it is possible to use arbitrary containers and pass data between them using Flyte.
Flyte mounts an input data volume where all the data needed by the container is available and an output data volume
for the container to write all the data which will be stored away.

The data is written as separate files, one per input variable. The format of the file is serialized strings.
Refer to the raw protocol to understand how to leverage this
"""
from flytekit import ContainerTask, kwtypes, workflow

# %%
# A :py:class:`flytekit.ContainerTask` denotes an arbitrary container. In the following example, the name of the task
# is square. This name has to be unique in the entire project. Users can specify some
#
# - ``input_data_dir`` -> where inputs will be written to
# - ``output_data_dir`` -> where Flyte will expect the outputs to exist.
#
# inputs and outputs specify the interface for the task, thus it should be an ordered dictionary of typed input and
# output variables
square = ContainerTask(
    name="square",
    input_data_dir="/var/inputs",
    output_data_dir="/var/outputs",
    inputs=kwtypes(val=int),
    outputs=kwtypes(out=int),
    image="alpine",
    command=[
        "sh",
        "-c",
        "echo $(( {{.Inputs.val}} * {{.Inputs.val}} )) | tee /var/outputs/out",
    ],
)


sum = ContainerTask(
    name="sum",
    input_data_dir="/var/flyte/inputs",
    output_data_dir="/var/flyte/outputs",
    inputs=kwtypes(x=int, y=int),
    outputs=kwtypes(out=int),
    image="alpine",
    command=[
        "sh",
        "-c",
        "echo $(( {{.Inputs.x}} + {{.Inputs.y}} )) | tee /var/flyte/outputs/out",
    ],
)


# %%
# As can be seen in this example, ContainerTasks can be interacted with like normal python functions, whose inputs
# correspond to the declared input variables
@workflow
def raw_container_wf(val1: int, val2: int) -> int:
    """
    These tasks can be invoked like simple python methods. But running them locally performs no execution, unless
    the execution is mocked.
    """
    return sum(x=square(val=val1), y=square(val=val2))


# %%
# ContainerTasks cannot really be executed locally as Flytekit is incapable of executing Containers currently.
# but it is possible to mock the execution.
if __name__ == "__main__":
    print(f"Running {__file__} main...")
    print(
        f"Running raw_container_wf(val1=5, val2=5) {raw_container_wf(val1=5, val2=5)}"
    )<|MERGE_RESOLUTION|>--- conflicted
+++ resolved
@@ -1,9 +1,5 @@
 """
-<<<<<<< HEAD
-=======
-.. _raw_container:
 
->>>>>>> fc5887bc
 Using Raw Containers
 ---------------------
 
