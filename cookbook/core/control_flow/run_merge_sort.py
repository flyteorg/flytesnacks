--- conflicted
+++ resolved
@@ -1,13 +1,8 @@
 """
 .. _advanced_merge_sort:
 
-<<<<<<< HEAD
 Merge Sort Example: Conditions & Recursion in Flyte
 ----------------------------------------------------
-=======
-Implementing Merge Sort
-------------------------
->>>>>>> aedbd6fe
 
 FlyteIdl (the fundamental building block of the Flyte Language) allows various programming language features:
 conditionals, recursion, custom typing, and more.
