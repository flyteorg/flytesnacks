--- conflicted
+++ resolved
@@ -1,10 +1,6 @@
 """
 Subworkflows
-<<<<<<< HEAD
--------------
-=======
 ------------
->>>>>>> aedbd6fe
 
 Launch plans were introduced in the Basics section of this book. Subworkflows are similar in that they allow users
 to kick off one workflow from inside another. What's the difference? Think of launch plans as passing by pointer and
