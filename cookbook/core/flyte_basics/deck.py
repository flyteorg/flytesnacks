"""
Flyte Decks
-------------

Deck enables users to get customizable and default visibility into their tasks.

Flytekit contains various renderers (FrameRenderer, MarkdownRenderer) that
generate HTML files. For example, FrameRenderer renders a DataFrame as an HTML table,
and MarkdownRenderer converts Markdown string to HTML.

Each task has at least three decks (input, output, and default). Input/output decks are
used to render tasks' input/output data, and the default deck is used to render line plots,
scatter plots or markdown text. In addition, users can create new decks to render
their data with custom renderers.
Let's dive into an example.

"""
# %%
# .. note::
#
#   Flyte Decks is an opt-in feature; to enable it, set ``disable_deck`` to ``False`` in the task params.

import flytekit
import matplotlib.pyplot as plt
import mpld3

# %%
# Import the dependencies.
import numpy as np
import pandas as pd
import plotly.express as px
from flytekit import task, workflow
from flytekit.deck.renderer import TopFrameRenderer
from flytekitplugins.deck.renderer import BoxRenderer, MarkdownRenderer
from typing_extensions import Annotated

# Fetch iris data.
iris_df = px.data.iris()


# %%
# Create a new deck called ``demo``, and use the box renderer to display the box plot on demo deck.
# Use MarkdownRenderer to render ``md_text``, and append HTML to the default deck.
<<<<<<< HEAD
# Use ``Annotated`` to override the default renderer, and display top 10 rows of dataframe.
@task
def t1() -> Annotated[pd.DataFrame, TopFrameRenderer(10)]:
=======
@task(disable_deck=False)
def t1() -> str:
>>>>>>> ad5d53ab
    md_text = "#Hello Flyte\n##Hello Flyte\n###Hello Flyte"
    flytekit.Deck("demo", BoxRenderer("sepal_length").to_html(iris_df))
    flytekit.current_context().default_deck.append(MarkdownRenderer().to_html(md_text))
    return iris_df


# %%
# .. note::
#
#   To see the log output, the ``FLYTE_SDK_LOGGING_LEVEL`` environment variable should be set to 20.

# %%
# Expected output
#
# .. prompt:: text
#
#   {"asctime": "2022-04-19 23:12:17,266", "name": "flytekit", "levelname": "INFO", "message": "t1 task creates flyte deck html to file:///tmp/flyte/20220419_231216/sandbox/local_flytekit/161e15f8c9331e83237bcf52e604697b/deck.html"}
#   {"asctime": "2022-04-19 23:12:17,283", "name": "flytekit", "levelname": "INFO", "message": "t2 task creates flyte deck html to file:///tmp/flyte/20220419_231216/sandbox/local_flytekit/6d8d1bafe04769592d7b0e212c50bd0e/deck.html"}

# %%
# Open the ``deck.html`` file.

# %%
# .. figure:: https://i.ibb.co/4Sxts8w/Screen-Shot-2022-04-19-at-11-24-55-PM.png
#   :alt: Demo Deck
#   :class: with-shadow
#
# .. figure:: https://i.ibb.co/HtH4C4F/Screen-Shot-2022-04-19-at-11-27-17-PM.png
#   :alt: Default Deck
#   :class: with-shadow
#

# %%
# Create a custom Flyte Deck Renderer, and the renderer must override `to_html` method.
class MatplotlibRenderer:
    def __init__(self, x: np.array, y: np.array):
        self._x = x
        self._y = y

    def to_html(self) -> str:
        fig = plt.figure()
        ax = fig.add_subplot(1, 1, 1)
        ax.plot(self._x, self._y)
        return mpld3.fig_to_html(fig)


# %%
<<<<<<< HEAD
# Use `MatplotlibRenderer` to display a linear graph on flyte deck.
@task
def t2():
    x_points = np.array([0, 6])
    y_points = np.array([0, 250])
    flytekit.Deck("matplotlib", MatplotlibRenderer(x_points, y_points).to_html())
=======
# Use ``Annotated`` to override the default renderer, and display top 10 rows of dataframe.
@task(disable_deck=False)
def t2() -> Annotated[pd.DataFrame, TopFrameRenderer(10)]:
    return iris_df
>>>>>>> ad5d53ab


# %%
# Open the Flyte Deck on FlyteConsole.

# %%
# .. figure:: https://i.ibb.co/7yCJnSs/flyteconsole.png
#   :alt: FlyteConsole
#   :class: with-shadow
#

# %%
# .. figure:: https://i.ibb.co/vhB8Mnz/dataframe.png
#   :alt: Dataframe
#   :class: with-shadow
#


# %%
# Define the workflow.
@workflow
def wf():
    t1()
    t2()


# %%
# Run the code locally.
if __name__ == "__main__":
    wf()


# %%
# Flyte Deck Renderer
# ===================
#
# What Is a Flyte Deck Renderer?
# ^^^^^^^^^^^^^^^^^^^^^^^^^^^^^^^
#
# Deck renderer is a part of the Deck plugin. Deck provides default and customized task visibility. Deck contains renderers that generate HTML files.
# The renderer renders html in the `Flyte console <https://i.ibb.co/vhB8Mnz/dataframe.png>`__, which can be used to visualize and document data associated with a task.
#
# Flyte context saves a list of deck objects, and these objects use renderers to render the data as HTML files when the task associated with it is executed.
#
# How to Use a Deck Renderer?
# ^^^^^^^^^^^^^^^^^^^^^^^^^^^
#
# You can render `custom data <https://github.com/flyteorg/flytekit/blob/master/plugins/flytekit-deck-standard/flytekitplugins/deck/renderer.py>`__ by creating `new decks <https://github.com/flyteorg/flytekit/blob/master/plugins/flytekit-deck-standard/flytekitplugins/deck/renderer.py#L21-L30>`__ and using custom renderers. The input to the renderer is your data and the output is a html string.
#
# Every task has a minimum of three decks:
#
# #. Input deck;
# #. Output deck; and
# #. Default deck.
#
# The input and output decks render the input and output data associated with the task.
# The default deck renders line plots, scatter plots, and markdown text.
#
# How to Contribute Your Renderer?
# ^^^^^^^^^^^^^^^^^^^^^^^^^^^^^^^^^
#
# We would love any contributions to Flyte Deck. If your deck renderers can improve data visibility, feel free to add a renderer to `renderer.py <https://github.com/flyteorg/flytekit/blob/master/plugins/flytekit-deck-standard/flytekitplugins/deck/renderer.py>`__. Feel free to open a pull request and help us enrich the Flyte Deck renderer ecosystem!<|MERGE_RESOLUTION|>--- conflicted
+++ resolved
@@ -41,14 +41,9 @@
 # %%
 # Create a new deck called ``demo``, and use the box renderer to display the box plot on demo deck.
 # Use MarkdownRenderer to render ``md_text``, and append HTML to the default deck.
-<<<<<<< HEAD
 # Use ``Annotated`` to override the default renderer, and display top 10 rows of dataframe.
-@task
+@task(disable_deck=False)
 def t1() -> Annotated[pd.DataFrame, TopFrameRenderer(10)]:
-=======
-@task(disable_deck=False)
-def t1() -> str:
->>>>>>> ad5d53ab
     md_text = "#Hello Flyte\n##Hello Flyte\n###Hello Flyte"
     flytekit.Deck("demo", BoxRenderer("sepal_length").to_html(iris_df))
     flytekit.current_context().default_deck.append(MarkdownRenderer().to_html(md_text))
@@ -96,19 +91,12 @@
 
 
 # %%
-<<<<<<< HEAD
 # Use `MatplotlibRenderer` to display a linear graph on flyte deck.
-@task
+@task(disable_deck=False)
 def t2():
     x_points = np.array([0, 6])
     y_points = np.array([0, 250])
     flytekit.Deck("matplotlib", MatplotlibRenderer(x_points, y_points).to_html())
-=======
-# Use ``Annotated`` to override the default renderer, and display top 10 rows of dataframe.
-@task(disable_deck=False)
-def t2() -> Annotated[pd.DataFrame, TopFrameRenderer(10)]:
-    return iris_df
->>>>>>> ad5d53ab
 
 
 # %%
