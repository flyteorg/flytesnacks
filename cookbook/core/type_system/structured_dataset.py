--- conflicted
+++ resolved
@@ -76,11 +76,7 @@
 
 # %%
 # Next, we define a task that opens a structured dataset by calling ``all()``.
-<<<<<<< HEAD
-# When we invoke ``all()``, Flyte engine downloads parquet file on s3, and deserializes it to ``pandas.dataframe``.
-=======
 # When we invoke ``all()``, the Flyte engine downloads the parquet file on S3, and deserializes it to ``pandas.dataframe``.
->>>>>>> b86f823f
 #
 # .. note::
 #   * Despite the input type of the task being ``StructuredDataset``, it can also accept FlyteSchema as input.
@@ -91,72 +87,11 @@
 ) -> Annotated[StructuredDataset, subset_cols]:
     df = df.open(pd.DataFrame).all()
     df = pd.concat([df, pd.DataFrame([[30]], columns=["Age"])])
-<<<<<<< HEAD
-    # On specifying BigQuery uri for StructuredDataset, flytekit writes pd.dataframe to a BigQuery table
-=======
     # On specifying BigQuery uri for StructuredDataset, flytekit writes a pandas dataframe to a BigQuery table
->>>>>>> b86f823f
     return StructuredDataset(dataframe=df)
 
-# %%
-# Example of StructuredDataset With ``uri`` Argument
-# ==================================================
-#
-# As mentioned previously, if you specify BigQuery ``uri`` for StructuredDataset, flytekit writes the pandas dataframe to a BigQuery table.
-#
-# To write a dataframe to a BigQuery table, 
-#
-# #. Use your gcp account (or `create <https://cloud.google.com/docs/authentication/getting-started>`_ one) and create a service account.
-# #. Create a project and add the ``GOOGLE_APPLICATION_CREDENTIALS`` environment variable to your bashrc file.
-# #. Create a dataset in your project.
-#
-# Let's dive into the example. 
-
-# %%
-# Import the dependencies.
-import pandas as pd
-from flytekit import task
-from flytekit.types.structured import StructuredDataset
-
-# %%
-#.. note:: The BigQuery uri's format is ``bq://<project_name>.<dataset_name>.<table_name>``.
-
-# %%
-<<<<<<< HEAD
-# Define a task that converts a pandas dataframe to a BigQuery table.
-@task
-def pandas_dataframe_to_bq_table() -> StructuredDataset:
-    df = pd.DataFrame({"Name": ["Tom", "Joseph"], "Age": [20, 22]})
-    return StructuredDataset(dataframe=df, uri="bq://sample-project-1-352610.sample_352610.test1")
-
-# %%
-# Define a task that converts a BigQuery table to a pandas dataframe .
-@task
-def bq_table_to_dataframe(sd: StructuredDataset) -> pd.DataFrame:
-    # convert to pandas dataframe
-    return sd.open(pd.DataFrame).all()
-
-# %%
-#.. note:: Flyte creates the table inside the dataset in the project upon BigQuery query execution.
-
-# %%
-# Trigger the tasks.
-if __name__ == "__main__":
-    o1= bq_table_to_dataframe(sd=StructuredDataset(uri="bq://sample-project-1-352610.sample_352610.test1"))
-    o2 = pandas_dataframe_to_bq_table()
-
-
-# %%
-# Numpy Encoder and Decoder
-# ==========================
-#
-# ``StructuredDataset`` ships with an encoder and a decoder that handles conversion of a Python value to Flyte literal and vice-versa, respectively.
-# Let's understand how they need to be written by defining a Numpy encoder and decoder, which in turn helps use Numpy array as a valid type within structured datasets.
-
-
-# %%
-# Numpy Encoder
-=======
+
+# %%
 # StructuredDataset with ``uri`` Argument
 # ========================================
 #
@@ -226,7 +161,6 @@
 
 # %%
 # NumPy Encoder
->>>>>>> b86f823f
 # ^^^^^^^^^^^^^
 #
 # We extend ``StructuredDatasetEncoder`` and implement the ``encode`` function.
@@ -255,11 +189,7 @@
 
 
 # %%
-<<<<<<< HEAD
-# Numpy Decoder
-=======
 # NumPy Decoder
->>>>>>> b86f823f
 # ^^^^^^^^^^^^^
 #
 # Next we extend ``StructuredDatasetDecoder`` and implement the ``decode`` function.
