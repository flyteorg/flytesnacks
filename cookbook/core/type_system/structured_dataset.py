--- conflicted
+++ resolved
@@ -76,11 +76,7 @@
 
 # %%
 # Next, we define a task that opens a structured dataset by calling ``all()``.
-<<<<<<< HEAD
-# When we invoke ``all()``, Flyte engine downloads parquet file on s3, and deserializes it to ``pandas.dataframe``.
-=======
 # When we invoke ``all()``, the Flyte engine downloads the parquet file on S3, and deserializes it to ``pandas.dataframe``.
->>>>>>> 29b7a35f
 #
 # .. note::
 #   * Despite the input type of the task being ``StructuredDataset``, it can also accept FlyteSchema as input.
@@ -91,67 +87,23 @@
 ) -> Annotated[StructuredDataset, subset_cols]:
     df = df.open(pd.DataFrame).all()
     df = pd.concat([df, pd.DataFrame([[30]], columns=["Age"])])
-    # On specifying BigQuery uri for StructuredDataset, flytekit writes pd.dataframe to a BigQuery table
+    # On specifying BigQuery uri for StructuredDataset, flytekit writes a pandas dataframe to a BigQuery table
     return StructuredDataset(dataframe=df)
 
-# %%
-# Example of StructuredDataset With ``uri`` Argument
-# ==================================================
-#
-# As mentioned previously, if you specify BigQuery ``uri`` for StructuredDataset, flytekit writes the pandas dataframe to a BigQuery table.
-#
-# To write a dataframe to a BigQuery table, 
-#
-# #. Use your gcp account (or `create <https://cloud.google.com/docs/authentication/getting-started>`_ one) and create a service account.
-# #. Create a project and add the ``GOOGLE_APPLICATION_CREDENTIALS`` environment variable to your bashrc file.
-# #. Create a dataset in your project.
-#
-# Let's dive into the example. 
-
-# %%
-# Import the dependencies.
-import pandas as pd
-from flytekit import task
-from flytekit.types.structured import StructuredDataset
-
-# %%
-#.. note:: The BigQuery uri's format is ``bq://<project_name>.<dataset_name>.<table_name>``.
-
-# %%
-<<<<<<< HEAD
-# Define a task that converts a pandas dataframe to a BigQuery table.
-@task
-def pandas_dataframe_to_bq_table() -> StructuredDataset:
-    df = pd.DataFrame({"Name": ["Tom", "Joseph"], "Age": [20, 22]})
-    return StructuredDataset(dataframe=df, uri="bq://sample-project-1-352610.sample_352610.test1")
-
-# %%
-# Define a task that converts a BigQuery table to a pandas dataframe .
-@task
-def bq_table_to_dataframe(sd: StructuredDataset) -> pd.DataFrame:
-    # convert to pandas dataframe
-    return sd.open(pd.DataFrame).all()
-
-# %%
-#.. note:: Flyte creates the table inside the dataset in the project upon BigQuery query execution.
-
-# %%
-# Trigger the tasks.
-if __name__ == "__main__":
-    o1= bq_table_to_dataframe(sd=StructuredDataset(uri="bq://sample-project-1-352610.sample_352610.test1"))
-    o2 = pandas_dataframe_to_bq_table()
-=======
+
+# %%
 # StructuredDataset with ``uri`` Argument
 # ========================================
 #
 # BigQuery ``uri`` allows you to load and retrieve data from cloud using the ``uri``. The ``uri`` comprises of the bucket name and the filename prefixed with ``gs://``.
 # If you specify BigQuery ``uri`` for StructuredDataset, BigQuery creates a table in the location specified by the ``uri``.
+# The ``uri`` in StructuredDataset reads from or writes to S3, GCP, BigQuery, or any storage.
 # Let's understand how to convert a pandas DataFrame to a BigQuery table and vice-versa through an example.
 #
 # Before writing DataFrame to a BigQuery table,
 #
 # #. Create a `GCP account <https://cloud.google.com/docs/authentication/getting-started>`__ and create a service account.
-# #. Create a project and add the ``GOOGLE_APPLICATION_CREDENTIALS`` environment variable to your bashrc file.
+# #. Create a project and add the ``GOOGLE_APPLICATION_CREDENTIALS`` environment variable to your .bashrc file.
 # #. Create a dataset in your project.
 
 
@@ -197,23 +149,22 @@
         sd=StructuredDataset(uri="bq://sample-project-1-352610.sample_352610.test1")
     )
     o2 = pandas_to_bq()
->>>>>>> 29b7a35f
-
-
-# %%
-# Numpy Encoder and Decoder
+
+
+# %%
+# NumPy Encoder and Decoder
 # ==========================
 #
-# ``StructuredDataset`` ships with an encoder and a decoder that handles conversion of a Python value to Flyte literal and vice-versa, respectively.
-# Let's understand how they need to be written by defining a Numpy encoder and decoder, which in turn helps use Numpy array as a valid type within structured datasets.
-
-
-# %%
-# Numpy Encoder
+# ``StructuredDataset`` ships with an encoder and a decoder that handles the conversion of a Python value to a Flyte literal and vice-versa, respectively.
+# Let's understand how to write them by defining a NumPy encoder and decoder, which helps use NumPy array as a valid type within structured datasets.
+
+
+# %%
+# NumPy Encoder
 # ^^^^^^^^^^^^^
 #
 # We extend ``StructuredDatasetEncoder`` and implement the ``encode`` function.
-# The ``encode`` function converts Numpy array to an intermediate format like parquet.
+# The ``encode`` function converts NumPy array to an intermediate format (parquet file format in this case).
 class NumpyEncodingHandlers(StructuredDatasetEncoder):
     def encode(
         self,
@@ -238,7 +189,7 @@
 
 
 # %%
-# Numpy Decoder
+# NumPy Decoder
 # ^^^^^^^^^^^^^
 #
 # Next we extend ``StructuredDatasetDecoder`` and implement the ``decode`` function.
@@ -267,7 +218,7 @@
     )
 
 # %%
-# You can now use ``numpy.ndarray`` to deserialize the parquet file to Numpy and serialize a task's output (Numpy array) to a parquet file.
+# You can now use ``numpy.ndarray`` to deserialize the parquet file to NumPy and serialize a task's output (NumPy array) to a parquet file.
 
 # %%
 # Let's define a task to test the above functionality.
