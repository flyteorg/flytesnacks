--- conflicted
+++ resolved
@@ -36,113 +36,4 @@
 
 .PHONY: lint
 lint:  # Run linters
-<<<<<<< HEAD
-	flake8 .
-
-requirements.txt: export CUSTOM_COMPILE_COMMAND := $(MAKE) requirements.txt
-requirements.txt: requirements.in install-piptools
-	$(call PIP_COMPILE,requirements.in)
-
-.PHONY: requirements
-requirements: requirements.txt
-
-.PHONY: fast_serialize
-fast_serialize: clean _pb_output
-	echo ${CURDIR}
-	docker run -it --rm \
-		-e REGISTRY=${REGISTRY} \
-		-e MAKEFLAGS=${MAKEFLAGS} \
-		-e FLYTE_HOST=${FLYTE_HOST} \
-		-e INSECURE_FLAG=${INSECURE_FLAG} \
-		-e PROJECT=${PROJECT} \
-		-e FLYTE_AWS_ENDPOINT=${FLYTE_AWS_ENDPOINT} \
-		-e FLYTE_AWS_ACCESS_KEY_ID=${FLYTE_AWS_ACCESS_KEY_ID} \
-		-e FLYTE_AWS_SECRET_ACCESS_KEY=${FLYTE_AWS_SECRET_ACCESS_KEY} \
-		-e OUTPUT_DATA_PREFIX=${OUTPUT_DATA_PREFIX} \
-		-e ADDL_DISTRIBUTION_DIR=${ADDL_DISTRIBUTION_DIR} \
-		-e SERVICE_ACCOUNT=$(SERVICE_ACCOUNT) \
-		-e VERSION=${VERSION} \
-		-v ${CURDIR}/_pb_output:/tmp/output \
-		-v ${CURDIR}:/root/$(shell basename $(CURDIR)) \
-		${TAGGED_IMAGE} make fast_serialize
-
-.PHONY: fast_register
-fast_register: clean _pb_output ## Packages code and registers without building docker images.
-	@echo "Tagged Image: "
-	@echo ${TAGGED_IMAGE}
-	@echo ${CURDIR}
-	docker run -it --rm \
-		--network host \
-		-e REGISTRY=${REGISTRY} \
-		-e MAKEFLAGS=${MAKEFLAGS} \
-		-e FLYTE_HOST=${FLYTE_HOST} \
-		-e INSECURE_FLAG=${INSECURE_FLAG} \
-		-e PROJECT=${PROJECT} \
-		-e FLYTE_AWS_ENDPOINT=${FLYTE_AWS_ENDPOINT} \
-		-e FLYTE_AWS_ACCESS_KEY_ID=${FLYTE_AWS_ACCESS_KEY_ID} \
-		-e FLYTE_AWS_SECRET_ACCESS_KEY=${FLYTE_AWS_SECRET_ACCESS_KEY} \
-		-e OUTPUT_DATA_PREFIX=${OUTPUT_DATA_PREFIX} \
-		-e ADDL_DISTRIBUTION_DIR=${ADDL_DISTRIBUTION_DIR} \
-		-e SERVICE_ACCOUNT=$(SERVICE_ACCOUNT) \
-		-e VERSION=${VERSION} \
-		-v ${CURDIR}/_pb_output:/tmp/output \
-		-v ${CURDIR}:/root/$(shell basename $(CURDIR)) \
-		${TAGGED_IMAGE} make fast_register
-
-.PHONY: docker_build
-docker_build:
-	echo "Tagged Image: "
-	echo ${TAGGED_IMAGE}
-	docker build ${PWD} --build-arg tag="${TAGGED_IMAGE}" -t "${TAGGED_IMAGE}" -f Dockerfile
-
-.PHONY: serialize
-serialize: clean _pb_output docker_build
-	@echo ${VERSION}
-	@echo ${CURDIR}
-	docker run -i --rm \
-		-e REGISTRY=${REGISTRY} \
-		-e MAKEFLAGS=${MAKEFLAGS} \
-		-e FLYTE_HOST=${FLYTE_HOST} \
-		-e INSECURE_FLAG=${INSECURE_FLAG} \
-		-e PROJECT=${PROJECT} \
-		-e FLYTE_AWS_ENDPOINT=${FLYTE_AWS_ENDPOINT} \
-		-e FLYTE_AWS_ACCESS_KEY_ID=${FLYTE_AWS_ACCESS_KEY_ID} \
-		-e FLYTE_AWS_SECRET_ACCESS_KEY=${FLYTE_AWS_SECRET_ACCESS_KEY} \
-		-e OUTPUT_DATA_PREFIX=${OUTPUT_DATA_PREFIX} \
-		-e ADDL_DISTRIBUTION_DIR=${ADDL_DISTRIBUTION_DIR} \
-		-e SERVICE_ACCOUNT=$(SERVICE_ACCOUNT) \
-		-e VERSION=${VERSION} \
-		-v ${CURDIR}/_pb_output:/tmp/output \
-		${TAGGED_IMAGE} make serialize
-
-
-.PHONY: register
-register: clean _pb_output docker_push
-	@echo ${VERSION}
-	@echo ${CURDIR}
-	docker run -i --rm \
-		--network host \
-		-e REGISTRY=${REGISTRY} \
-		-e MAKEFLAGS=${MAKEFLAGS} \
-		-e FLYTE_HOST=${FLYTE_HOST} \
-		-e INSECURE_FLAG=${INSECURE_FLAG} \
-		-e PROJECT=${PROJECT} \
-		-e FLYTE_AWS_ENDPOINT=${FLYTE_AWS_ENDPOINT} \
-		-e FLYTE_AWS_ACCESS_KEY_ID=${FLYTE_AWS_ACCESS_KEY_ID} \
-		-e FLYTE_AWS_SECRET_ACCESS_KEY=${FLYTE_AWS_SECRET_ACCESS_KEY} \
-		-e OUTPUT_DATA_PREFIX=${OUTPUT_DATA_PREFIX} \
-		-e ADDL_DISTRIBUTION_DIR=${ADDL_DISTRIBUTION_DIR} \
-		-e SERVICE_ACCOUNT=$(SERVICE_ACCOUNT) \
-		-e VERSION=${VERSION} \
-		-v ${CURDIR}/_pb_output:/tmp/output \
-		${TAGGED_IMAGE} make register
-
-_pb_output:
-	mkdir -p _pb_output
-
-.PHONY: clean
-clean:
-	rm -rf _pb_output/*
-=======
-	flake8 .
->>>>>>> 0fa82927
+	flake8 .