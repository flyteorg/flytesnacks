--- conflicted
+++ resolved
@@ -91,7 +91,6 @@
 		${TAGGED_IMAGE} make fast_serialize
 
 .PHONY: fast_register
-<<<<<<< HEAD
 fast_register: ## Packages code and registers without building docker images.
 	@echo "Tagged Image: "
 	@echo ${TAGGED_IMAGE}
@@ -103,30 +102,6 @@
 		--sourceUploadPath ${ADDL_DISTRIBUTION_DIR} \
 		--k8sServiceAccount $(SERVICE_ACCOUNT) \
 		--version fast${VERSION}
-=======
-fast_register: fast_serialize ## Packages code and registers without building docker images.
-	@echo "Tagged Image: "
-	@echo ${TAGGED_IMAGE}
-	@echo ${CURDIR}
-	docker run -it --rm \
-		--network host \
-		-e SANDBOX=${SANDBOX} \
-		-e REGISTRY=${REGISTRY} \
-		-e MAKEFLAGS=${MAKEFLAGS} \
-		-e FLYTE_HOST=${FLYTE_HOST} \
-		-e INSECURE_FLAG=${INSECURE_FLAG} \
-		-e PROJECT=${PROJECT} \
-		-e FLYTE_AWS_ENDPOINT=${FLYTE_AWS_ENDPOINT} \
-		-e FLYTE_AWS_ACCESS_KEY_ID=${FLYTE_AWS_ACCESS_KEY_ID} \
-		-e FLYTE_AWS_SECRET_ACCESS_KEY=${FLYTE_AWS_SECRET_ACCESS_KEY} \
-		-e OUTPUT_DATA_PREFIX=${OUTPUT_DATA_PREFIX} \
-		-e ADDL_DISTRIBUTION_DIR=${ADDL_DISTRIBUTION_DIR} \
-		-e SERVICE_ACCOUNT=$(SERVICE_ACCOUNT) \
-		-e VERSION=${VERSION} \
-		-v ${CURDIR}/_pb_output:/tmp/output \
-		-v ${CURDIR}:/root/$(shell basename $(CURDIR)) \
-		${TAGGED_IMAGE} make fast_register
->>>>>>> feb61c8e
 
 .PHONY: docker_build
 docker_build:
@@ -157,7 +132,6 @@
 
 
 .PHONY: register
-<<<<<<< HEAD
 register: docker_push
 	@echo ${VERSION}
 	@echo ${CURDIR}
@@ -168,28 +142,6 @@
 		--sourceUploadPath ${ADDL_DISTRIBUTION_DIR} \
 		--k8sServiceAccount $(SERVICE_ACCOUNT) \
 		--version ${VERSION}
-=======
-register: serialize docker_push
-	@echo ${VERSION}
-	@echo ${CURDIR}
-	docker run -i --rm \
-		--network host \
-		-e SANDBOX=${SANDBOX} \
-		-e REGISTRY=${REGISTRY} \
-		-e MAKEFLAGS=${MAKEFLAGS} \
-		-e FLYTE_HOST=${FLYTE_HOST} \
-		-e INSECURE_FLAG=${INSECURE_FLAG} \
-		-e PROJECT=${PROJECT} \
-		-e FLYTE_AWS_ENDPOINT=${FLYTE_AWS_ENDPOINT} \
-		-e FLYTE_AWS_ACCESS_KEY_ID=${FLYTE_AWS_ACCESS_KEY_ID} \
-		-e FLYTE_AWS_SECRET_ACCESS_KEY=${FLYTE_AWS_SECRET_ACCESS_KEY} \
-		-e OUTPUT_DATA_PREFIX=${OUTPUT_DATA_PREFIX} \
-		-e ADDL_DISTRIBUTION_DIR=${ADDL_DISTRIBUTION_DIR} \
-		-e SERVICE_ACCOUNT=$(SERVICE_ACCOUNT) \
-		-e VERSION=${VERSION} \
-		-v ${CURDIR}/_pb_output:/tmp/output \
-		${TAGGED_IMAGE} make register
->>>>>>> feb61c8e
 
 _pb_output:
 	mkdir -p _pb_output
