--- conflicted
+++ resolved
@@ -1,7 +1,7 @@
 .SILENT:
 
 # This is a Makefile you can include in directories that have child directories you want to build common flyte targets on.
-SUBDIRS = $(shell find ./* -maxdepth 1 -type d)
+SUBDIRS = $(shell ls -d */)
 PWD=$(CURDIR)
 
 .SILENT: help
@@ -9,96 +9,15 @@
 help: ## show help message
 	@awk 'BEGIN {FS = ":.*##"; printf "\nUsage:\n  $(MAKE) \033[36m\033[0m\n"} /^[$$()% a-zA-Z_-]+:.*?##/ { printf "  \033[36m%-15s\033[0m %s\n", $$1, $$2 } /^##@/ { printf "\n\033[1m%s\033[0m\n", substr($$0, 5) } ' $(MAKEFILE_LIST)
 
-<<<<<<< HEAD
-.PHONY: all_fast_serialize
-all_fast_serialize: SHELL:=/bin/bash
-all_fast_serialize:
-	for dir in $(SUBDIRS) ; do \
-=======
 .PHONY: fast_serialize
 fast_serialize:
 	@for dir in $(SUBDIRS) ; do \
 		echo "processing ${PWD}/$$dir"; \
->>>>>>> 0fa82927
 		trimmed=$${dir%/}; \
 		test -f $$dir/Makefile && \
 		PREFIX=$$trimmed $(MAKE) fast_serialize; \
 	done
 
-<<<<<<< HEAD
-.PHONY: all_fast_register
-all_fast_register: SHELL:=/bin/bash
-all_fast_register: ## Registers new code changes using the last built image (assumes current HEAD refers to a built image).
-	for dir in $(SUBDIRS) ; do \
-	    if [[ -f "$$dir/Makefile" ]]; then \
-	        trimmed=$${dir%/}; \
-            test -f $$dir/Dockerfile && \
-            PREFIX=$$trimmed $(MAKE) fast_register; \
-	    fi \
-	done
-
-.PHONY: all_register
-all_register: SHELL:=/bin/bash
-all_register: ## Builds, pushes and registers all docker images, workflows and tasks in all sub directories.
-	for dir in $(SUBDIRS) ; do \
-	    if [[ -f "$$dir/Makefile" ]]; then \
-	        make -C $$dir register; \
-	    fi \
-	done
-
-.PHONY: all_serialize
-all_serialize: SHELL:=/bin/bash
-all_serialize: ## Builds and serializes all docker images, workflows and tasks in all sub directories.
-	echo "processing ${PWD}"
-	for dir in $(SUBDIRS) ; do \
-	    if [[ -f "$$dir/Makefile" ]]; then \
-	        make -C $$dir serialize; \
-	    fi \
-	done
-
-.PHONY: all_docker_push
-all_docker_push: SHELL:=/bin/bash
-all_docker_push: ## Builds and pushes all docker images.
-	echo "processing ${PWD}"
-	for dir in $(SUBDIRS) ; do \
-	    if [[ -f "$$dir/Makefile" ]]; then \
-	        echo "processing $$dir"; \
-	        make -C $$dir docker_push; \
-	    fi \
-	done
-
-.PHONY: all_requirements
-all_requirements: SHELL:=/bin/bash
-all_requirements: ## Makes all requirement files in sub directories.
-	echo "processing ${PWD}"
-	for dir in $(SUBDIRS); do \
-	    if [[ -f "$$dir/Makefile" ]]; then \
-	        echo "processing $$dir"; \
-	        make -C $$dir requirements; \
-	    fi \
-	done
-
-.PHONY: all_k3d_load_image
-all_k3d_load_image: SHELL:=/bin/bash
-all_k3d_load_image:
-	echo "processing ${PWD}"
-	for dir in $(SUBDIRS) ; do \
-	    if [[ -f "$$dir/Makefile" ]]; then \
-	        echo "processing $$dir"; \
-	        test -f $$dir/Dockerfile; \
-	        test -f $$dir/Makefile && $(MAKE) -C $$dir k3d_load_image; \
-	    fi \
-	done
-
-
-.PHONY: all_clean
-all_clean: SHELL:=/bin/bash
-all_clean: ## Deletes build directories (e.g. _pb_output/)
-	echo "processing ${PWD}"
-	for dir in $(SUBDIRS) ; do \
-		echo "processing $$dir"; \
-		test -f $$dir/Makefile && $(MAKE) -C $$dir clean; \
-=======
 .PHONY: fast_register
 fast_register: ## Registers new code changes using the last built image (assumes current HEAD refers to a built image).
 	@for dir in $(SUBDIRS) ; do \
@@ -154,5 +73,4 @@
 		echo "processing ${PWD}/$$dir"; \
 		test -f $$dir/Makefile && \
 		$(MAKE) -C $$dir clean; \
->>>>>>> 0fa82927
 	done