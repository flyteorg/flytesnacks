.. _deployment_cluster:

Cluster Deployment
-------------------
<<<<<<< HEAD
Locally, Flytekit relies on the Python interpreter to execute both tasks and workflows.
To leverage the full power of Flyte, we recommend using a deployed backend of Flyte. Flyte can be run
on any Kubernetes cluster - a local cluster like `kind <https://kind.sigs.k8s.io/>`__, in a cloud environment or on-prem.
=======
>>>>>>> fc5887bc

As the complexity of your user base grows, you may find yourself tweaking resource assignments based on specific
projects, domains, and workflows. This section of the user guide walks through how and in what ways you can
configure your Flyte deployment for production.<|MERGE_RESOLUTION|>--- conflicted
+++ resolved
@@ -2,12 +2,6 @@
 
 Cluster Deployment
 -------------------
-<<<<<<< HEAD
-Locally, Flytekit relies on the Python interpreter to execute both tasks and workflows.
-To leverage the full power of Flyte, we recommend using a deployed backend of Flyte. Flyte can be run
-on any Kubernetes cluster - a local cluster like `kind <https://kind.sigs.k8s.io/>`__, in a cloud environment or on-prem.
-=======
->>>>>>> fc5887bc
 
 As the complexity of your user base grows, you may find yourself tweaking resource assignments based on specific
 projects, domains, and workflows. This section of the user guide walks through how and in what ways you can
