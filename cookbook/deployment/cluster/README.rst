--- conflicted
+++ resolved
@@ -1,12 +1,8 @@
 .. _deployment_cluster:
 
 Cluster Deployment
-<<<<<<< HEAD
 -------------------
-=======
-------------------
 
->>>>>>> aedbd6fe
 Locally, Flytekit relies on the Python interpreter to execute both tasks and workflows.
 To leverage the full power of Flyte, we recommend using a deployed backend of Flyte. Flyte can be run
 on any Kubernetes cluster - a local cluster like `kind <https://kind.sigs.k8s.io/>`__, in a cloud environment or on-prem.
