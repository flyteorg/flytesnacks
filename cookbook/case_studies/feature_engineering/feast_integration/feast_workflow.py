--- conflicted
+++ resolved
@@ -62,13 +62,10 @@
 DATABASE_URI = "https://cdn.discordapp.com/attachments/545481172399030272/861575373783040030/horse_colic.db.zip"
 DATA_CLASS = "surgical lesion"
 
-<<<<<<< HEAD
-# %%
-# This is the first task and represents the data source. This can be any task, that fetches data, generates, modifies
-# data ready for Feature ingestion. These can be arbitrary feature engineering tasks like data imputation, univariate
-# selection etc as well.
-=======
-
+
+#%%
+# This task exists just for the sandbox case, as feast needs an explicit S3 bucket and path.
+# We will create it using an S3 client. Sadly this makes the workflow not as portable.
 @task
 def create_bucket(bucket_name: str):
     client = boto3.client(
@@ -86,7 +83,10 @@
         pass
 
 
->>>>>>> 1ebb36d0
+# %%
+# This is the first task and represents the data source. This can be any task, that fetches data, generates, modifies
+# data ready for Feature ingestion. These can be arbitrary feature engineering tasks like data imputation, univariate
+# selection etc as well.
 sql_task = SQLite3Task(
     name="sqlite3.horse_colic",
     query_template="select * from data",
