"""
Flyte Pipeline With Feast
-------------------------

This workflow makes use of the feature engineering tasks defined in the other file. We'll build an end-to-end Flyte
pipeline utilizing "Feast". Here is the step-by-step process:

* Fetch the SQLite3 data as a Pandas DataFrame
* Perform mean-median-imputation
* Build a feature store
* Store the updated features in an offline store
* Retrieve the features from an offline store
* Perform univariate-feature-selection
* Train a Naive Bayes model
* Load features into an online store
* Fetch one feature vector for inference
* Generate prediction
"""

import logging
import typing

# %%
# Let's import the libraries.
from datetime import datetime, timedelta
import random

import boto3
import joblib
import pandas as pd
from feast import Entity, Feature, FeatureStore, FeatureView, FileSource, ValueType
from flytekit import task, workflow, TaskMetadata, Resources
from flytekit.configuration import aws
from flytekit.extras.sqlite3.task import SQLite3Config, SQLite3Task
from flytekit.types.file import JoblibSerializedFile
from flytekit.types.schema import FlyteSchema
from sklearn.model_selection import train_test_split
from sklearn.naive_bayes import GaussianNB

from feast_dataobjects import FeatureStore, FeatureStoreConfig
from feature_eng_tasks import mean_median_imputer, univariate_selection

logger = logging.getLogger(__file__)

# %%
# We define the necessary data holders.

# TODO: find a better way to define these features.
FEAST_FEATURES = [
    "horse_colic_stats:rectal temperature",
    "horse_colic_stats:total protein",
    "horse_colic_stats:peripheral pulse",
    "horse_colic_stats:surgical lesion",
    "horse_colic_stats:abdominal distension",
    "horse_colic_stats:nasogastric tube",
    "horse_colic_stats:outcome",
    "horse_colic_stats:packed cell volume",
    "horse_colic_stats:nasogastric reflux PH",
]
DATABASE_URI = "https://cdn.discordapp.com/attachments/545481172399030272/861575373783040030/horse_colic.db.zip"
DATA_CLASS = "surgical lesion"


# %%
# This task exists just for the sandbox case, as Feast needs an explicit S3 bucket and path.
# We will create it using an S3 client. This unfortunately makes the workflow less portable.
@task(cache=True, cache_version="1.0")
def create_bucket(bucket_name: str) -> str:
    client = boto3.client(
        "s3",
        aws_access_key_id=aws.S3_ACCESS_KEY_ID.get(),
        aws_secret_access_key=aws.S3_SECRET_ACCESS_KEY.get(),
        use_ssl=False,
        endpoint_url=aws.S3_ENDPOINT.get(),
    )

    try:
        client.create_bucket(Bucket=bucket_name)
    except client.exceptions.BucketAlreadyOwnedByYou:
        logger.info(f"Bucket {bucket_name} has already been created by you.")
        pass
    return bucket_name


# %%
# This is the first task and represents the data source. This can be any task, that fetches data, generates, modifies
# data ready for feature ingestion. These can also be arbitrary feature engineering tasks like data imputation, univariate
# selection, etc.
load_horse_colic_sql = SQLite3Task(
    name="sqlite3.load_horse_colic",
    query_template="select * from data",
    output_schema_type=FlyteSchema,
    task_config=SQLite3Config(
        uri=DATABASE_URI,
        compressed=True,
    ),
    metadata=TaskMetadata(
        cache=True,
        cache_version="1.0",
    ),
)


# %%
# We define two tasks, namely ``store_offline`` and ``load_historical_features`` to store and retrieve the historial
# features.
#
# .. list-table:: Decoding the ``Feast`` Nomenclature
#    :widths: 25 25
#
#    * - ``FeatureStore``
#      - A FeatureStore object is used to define, create, and retrieve features.
#    * - ``Entity``
#      - Represents a collection of entities and associated metadata. It's usually the primary key of your data.
#    * - ``FeatureView``
#      - A FeatureView defines a logical grouping of serve-able features.
#    * - ``FileSource``
<<<<<<< HEAD
#      - File data sources allow for the retrieval of historical feature values from files on disk for building training datasets, as well as for materializing features into an online store.
=======
#      - File data sources allow for the retrieval of historical feature values from files on disk for building training datasets,
#        as well as for materializing features into an online store.
>>>>>>> de802bfb
#    * - ``apply()``
#      - Register objects to metadata store and update related infrastructure.
#    * - ``get_historical_features()``
#      - Enrich an entity dataframe with historical feature values for either training or batch scoring.
#
# .. note::
<<<<<<< HEAD
#
#     The returned feature store is the same mutated feature store, so be careful! This is not really immutable and
#     hence serialization of the feature store is required because FEAST registries are single files and
#     Flyte workflows can be highly concurrent.
=======
>>>>>>> de802bfb
#
#   The returned feature store is the same mutated feature store, so be careful! This is not really immutable and
#   hence serialization of the feature store is required. This is because Feast registries are single files and
#   Flyte workflows can be highly concurrent.
@task(cache=True, cache_version="1.0", limits=Resources(mem="400Mi"))
def store_offline(feature_store: FeatureStore, dataframe: FlyteSchema) -> FeatureStore:
    horse_colic_entity = Entity(name="Hospital Number", value_type=ValueType.STRING)

    horse_colic_feature_view = FeatureView(
        name="horse_colic_stats",
        entities=["Hospital Number"],
        features=[
            Feature(name="rectal temperature", dtype=ValueType.FLOAT),
            Feature(name="total protein", dtype=ValueType.FLOAT),
            Feature(name="peripheral pulse", dtype=ValueType.FLOAT),
            Feature(name="surgical lesion", dtype=ValueType.STRING),
            Feature(name="abdominal distension", dtype=ValueType.FLOAT),
            Feature(name="nasogastric tube", dtype=ValueType.STRING),
            Feature(name="outcome", dtype=ValueType.STRING),
            Feature(name="packed cell volume", dtype=ValueType.FLOAT),
            Feature(name="nasogastric reflux PH", dtype=ValueType.FLOAT),
        ],
        batch_source=FileSource(
            path=str(dataframe.remote_path),
            event_timestamp_column="timestamp",
        ),
        ttl=timedelta(days=1),
    )

    # Ingest the data into feast
    feature_store.apply([horse_colic_entity, horse_colic_feature_view])

    return feature_store


@task(cache=True, cache_version="1.0", limits=Resources(mem="400Mi"))
def load_historical_features(feature_store: FeatureStore) -> FlyteSchema:
    entity_df = pd.DataFrame.from_dict(
        {
            "Hospital Number": [
                "530101",
                "5290409",
                "5291329",
                "530051",
                "529518",
                "530101",
                "529340",
                "5290409",
                "530034",
            ],
            "event_timestamp": [
                datetime(2021, 6, 25, 16, 36, 27),
                datetime(2021, 6, 25, 16, 36, 27),
                datetime(2021, 6, 25, 16, 36, 27),
                datetime(2021, 6, 25, 16, 36, 27),
                datetime(2021, 6, 25, 16, 36, 27),
                datetime(2021, 7, 5, 11, 36, 1),
                datetime(2021, 6, 25, 16, 36, 27),
                datetime(2021, 7, 5, 11, 50, 40),
                datetime(2021, 6, 25, 16, 36, 27),
            ],
        }
    )

    return feature_store.get_historical_features(
        entity_df=entity_df, features=FEAST_FEATURES
    )  # noqa


# %%
# Next, we train a naive bayes model using the data from the feature store.
@task(cache=True, cache_version="1.0")
def train_model(dataset: pd.DataFrame, data_class: str) -> JoblibSerializedFile:
    x_train, _, y_train, _ = train_test_split(
        dataset[dataset.columns[~dataset.columns.isin([data_class])]],
        dataset[data_class],
        test_size=0.33,
        random_state=42,
    )
    model = GaussianNB()
    model.fit(x_train, y_train)
    model.feature_names = list(x_train.columns.values)
    fname = "/tmp/model.joblib.dat"
    joblib.dump(model, fname)
    return fname


# %%
# To perform inferencing, we define two tasks: ``store_online`` and ``retrieve_online``.
#
# .. list-table:: Decoding the ``Feast`` Nomenclature
#    :widths: 25 25
#
#    * - ``materialize()``
#      - Materialize data from the offline store into the online store.
#    * - ``get_online_features()``
#      - Retrieves the latest online feature data.
#
# .. note::
#
#   One key difference between an online and offline store is that only the latest feature values are stored per entity
#   key in an online store, unlike an offline store where all feature values are stored.
#   Our dataset has two such entries with the same ``Hospital Number`` but different time stamps.
#   Only data point with the latest timestamp will be stored in the online store.
#
@task(cache=True, cache_version="1.0", limits=Resources(mem="400Mi"))
def store_online(feature_store: FeatureStore) -> FeatureStore:
    feature_store.materialize(
        start_date=datetime.utcnow() - timedelta(days=250),
        end_date=datetime.utcnow() - timedelta(minutes=10),
    )
    return feature_store


# %%
# We define a task to test our model using the inference point fetched earlier.
@task(cache=True, cache_version="1.0")
def predict(model_ser: JoblibSerializedFile, features: dict) -> typing.List[str]:
    # Load model
    model = joblib.load(model_ser)
    f_names = model.feature_names

    test_list = []
    for each_name in f_names:
        test_list.append(features[each_name][0])
    prediction = model.predict([test_list])
    return prediction


# %%
# Next, we need to convert timestamp column in the underlying dataframe, otherwise its type is written as string.
@task(cache=True, cache_version="1.0")
def convert_timestamp_column(
    dataframe: FlyteSchema, timestamp_column: str
) -> FlyteSchema:
    df = dataframe.open().all()
    df[timestamp_column] = pd.to_datetime(df[timestamp_column])
    return df


# %%
# The ``build_feature_store`` task is a medium to access Feast methods by building a feature store.
@task(cache=True, cache_version="1.0")
def build_feature_store(
    s3_bucket: str, registry_path: str, online_store_path: str
) -> FeatureStore:
    feature_store_config = FeatureStoreConfig(
        project="horsecolic",
        s3_bucket=s3_bucket,
        registry_path=registry_path,
        online_store_path=online_store_path,
    )
    return FeatureStore(config=feature_store_config)


# %%
# A sample method that randomly selects one datapoint from the input dataset to run predictions on.
#
# .. note::
#
#    Note this is not ideal and can be just embedded in the predict method. But, for introspection and demo, we are
#    splitting it up.
#
@task
def retrieve_online(feature_store: FeatureStore, dataset: pd.DataFrame) -> dict:
    inference_data = random.choice(dataset["Hospital Number"])
    logger.info(f"Hospital Number chosen for inference is: {inference_data}")
    entity_rows = [{"Hospital Number": inference_data}]

    return feature_store.get_online_features(FEAST_FEATURES, entity_rows)


# %%
# The following workflow is a separate workflow that can be run indepedently to create features and store them offline.
# This can be run periodically or triggered independently:
@workflow
def featurize(
    feature_store: FeatureStore, imputation_method: str = "mean"
) -> (FlyteSchema, FeatureStore):
    # Load parquet file from sqlite task
    df = load_horse_colic_sql()

    # Perform mean median imputation
    df = mean_median_imputer(dataframe=df, imputation_method=imputation_method)

    # Convert timestamp column from string to datetime.
    converted_df = convert_timestamp_column(dataframe=df, timestamp_column="timestamp")

    return df, store_offline(feature_store=feature_store, dataframe=converted_df)


# %%
# The following workflow can be run independently to train a model, given the Dataframe, either from Feature store
# or locally:
@workflow
def trainer(df: FlyteSchema, num_features_univariate: int = 7) -> JoblibSerializedFile:
    # Perform univariate feature selection
    selected_features = univariate_selection(
        dataframe=df,  # noqa
        num_features=num_features_univariate,
        data_class=DATA_CLASS,
    )

    # Train the Naive Bayes model
    trained_model = train_model(
        dataset=selected_features,
        data_class=DATA_CLASS,
    )

    return trained_model


# %%
# Finally, we define a workflow that streamlines the whole pipeline building and feature serving process.
# To show how to compose an end to end workflow that includes featurization, training and example predictions,
# we construct the following workflow, composing other workflows:
@workflow
def feast_workflow(
    imputation_method: str = "mean",
    num_features_univariate: int = 7,
    s3_bucket: str = "feast-integration",
    registry_path: str = "registry.db",
    online_store_path: str = "online.db",
) -> (FeatureStore, JoblibSerializedFile, typing.List[str]):
    # Create bucket if it does not already exist
    # & Build feature store
    feature_store = build_feature_store(
        s3_bucket=create_bucket(bucket_name=s3_bucket),
        registry_path=registry_path,
        online_store_path=online_store_path,
    )
    # Feature engineering
    df, loaded_feature_store = featurize(
        feature_store=feature_store, imputation_method=imputation_method
    )

    # Demonstrate how to load features from offline store
    historical_features = load_historical_features(feature_store=loaded_feature_store)

    model = trainer(
        df=historical_features, num_features_univariate=num_features_univariate
    )

    online_feature_store = store_online(feature_store=loaded_feature_store)

    # Use a feature retrieved from the online store for inference
    predictions = predict(
        model_ser=model,
        features=retrieve_online(feature_store=online_feature_store, dataset=df),
    )  # noqa

    return online_feature_store, model, predictions


if __name__ == "__main__":
    print(f"{feast_workflow()}")

# %%
# You should see prediction against the test input as the workflow output.<|MERGE_RESOLUTION|>--- conflicted
+++ resolved
@@ -115,29 +115,17 @@
 #    * - ``FeatureView``
 #      - A FeatureView defines a logical grouping of serve-able features.
 #    * - ``FileSource``
-<<<<<<< HEAD
 #      - File data sources allow for the retrieval of historical feature values from files on disk for building training datasets, as well as for materializing features into an online store.
-=======
-#      - File data sources allow for the retrieval of historical feature values from files on disk for building training datasets,
-#        as well as for materializing features into an online store.
->>>>>>> de802bfb
 #    * - ``apply()``
 #      - Register objects to metadata store and update related infrastructure.
 #    * - ``get_historical_features()``
 #      - Enrich an entity dataframe with historical feature values for either training or batch scoring.
 #
 # .. note::
-<<<<<<< HEAD
 #
 #     The returned feature store is the same mutated feature store, so be careful! This is not really immutable and
 #     hence serialization of the feature store is required because FEAST registries are single files and
 #     Flyte workflows can be highly concurrent.
-=======
->>>>>>> de802bfb
-#
-#   The returned feature store is the same mutated feature store, so be careful! This is not really immutable and
-#   hence serialization of the feature store is required. This is because Feast registries are single files and
-#   Flyte workflows can be highly concurrent.
 @task(cache=True, cache_version="1.0", limits=Resources(mem="400Mi"))
 def store_offline(feature_store: FeatureStore, dataframe: FlyteSchema) -> FeatureStore:
     horse_colic_entity = Entity(name="Hospital Number", value_type=ValueType.STRING)
